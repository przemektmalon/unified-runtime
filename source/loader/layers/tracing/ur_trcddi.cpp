/*
 *
 * Copyright (C) 2023 Intel Corporation
 *
 * Part of the Unified-Runtime Project, under the Apache License v2.0 with LLVM Exceptions.
 * See LICENSE.TXT
 * SPDX-License-Identifier: Apache-2.0 WITH LLVM-exception
 *
 * @file ur_trcddi.cpp
 *
 */

#include "ur_tracing_layer.hpp"
#include <iostream>
#include <stdio.h>

namespace ur_tracing_layer {
///////////////////////////////////////////////////////////////////////////////
/// @brief Intercept function for urInit
__urdlllocal ur_result_t UR_APICALL urInit(
    ur_device_init_flags_t device_flags ///< [in] device initialization flags.
    ///< must be 0 (default) or a combination of ::ur_device_init_flag_t.
) {
    auto pfnInit = context.urDdiTable.Global.pfnInit;

    if (nullptr == pfnInit) {
        return UR_RESULT_ERROR_UNSUPPORTED_FEATURE;
    }

    ur_init_params_t params = {&device_flags};
    uint64_t instance =
        context.notify_begin(UR_FUNCTION_INIT, "urInit", &params);

    ur_result_t result = pfnInit(device_flags);

    context.notify_end(UR_FUNCTION_INIT, "urInit", &params, &result, instance);

    return result;
}

///////////////////////////////////////////////////////////////////////////////
/// @brief Intercept function for urTearDown
__urdlllocal ur_result_t UR_APICALL urTearDown(
    void *pParams ///< [in] pointer to tear down parameters
) {
    auto pfnTearDown = context.urDdiTable.Global.pfnTearDown;

    if (nullptr == pfnTearDown) {
        return UR_RESULT_ERROR_UNSUPPORTED_FEATURE;
    }

    ur_tear_down_params_t params = {&pParams};
    uint64_t instance =
        context.notify_begin(UR_FUNCTION_TEAR_DOWN, "urTearDown", &params);

    ur_result_t result = pfnTearDown(pParams);

    context.notify_end(UR_FUNCTION_TEAR_DOWN, "urTearDown", &params, &result,
                       instance);

    return result;
}

///////////////////////////////////////////////////////////////////////////////
/// @brief Intercept function for urPlatformGet
__urdlllocal ur_result_t UR_APICALL urPlatformGet(
    uint32_t
        NumEntries, ///< [in] the number of platforms to be added to phPlatforms.
    ///< If phPlatforms is not NULL, then NumEntries should be greater than
    ///< zero, otherwise ::UR_RESULT_ERROR_INVALID_SIZE,
    ///< will be returned.
    ur_platform_handle_t *
        phPlatforms, ///< [out][optional][range(0, NumEntries)] array of handle of platforms.
    ///< If NumEntries is less than the number of platforms available, then
    ///< ::urPlatformGet shall only retrieve that number of platforms.
    uint32_t *
        pNumPlatforms ///< [out][optional] returns the total number of platforms available.
) {
    auto pfnGet = context.urDdiTable.Platform.pfnGet;

    if (nullptr == pfnGet) {
        return UR_RESULT_ERROR_UNSUPPORTED_FEATURE;
    }

    ur_platform_get_params_t params = {&NumEntries, &phPlatforms,
                                       &pNumPlatforms};
    uint64_t instance = context.notify_begin(UR_FUNCTION_PLATFORM_GET,
                                             "urPlatformGet", &params);

    ur_result_t result = pfnGet(NumEntries, phPlatforms, pNumPlatforms);

    context.notify_end(UR_FUNCTION_PLATFORM_GET, "urPlatformGet", &params,
                       &result, instance);

    return result;
}

///////////////////////////////////////////////////////////////////////////////
/// @brief Intercept function for urPlatformGetInfo
__urdlllocal ur_result_t UR_APICALL urPlatformGetInfo(
    ur_platform_handle_t hPlatform, ///< [in] handle of the platform
    ur_platform_info_t propName,    ///< [in] type of the info to retrieve
    size_t propSize, ///< [in] the number of bytes pointed to by pPlatformInfo.
    void *
        pPropValue, ///< [out][optional][typename(propName, propSize)] array of bytes holding
                    ///< the info.
    ///< If Size is not equal to or greater to the real number of bytes needed
    ///< to return the info then the ::UR_RESULT_ERROR_INVALID_SIZE error is
    ///< returned and pPlatformInfo is not used.
    size_t *
        pPropSizeRet ///< [out][optional] pointer to the actual number of bytes being queried by pPlatformInfo.
) {
    auto pfnGetInfo = context.urDdiTable.Platform.pfnGetInfo;

    if (nullptr == pfnGetInfo) {
        return UR_RESULT_ERROR_UNSUPPORTED_FEATURE;
    }

    ur_platform_get_info_params_t params = {&hPlatform, &propName, &propSize,
                                            &pPropValue, &pPropSizeRet};
    uint64_t instance = context.notify_begin(UR_FUNCTION_PLATFORM_GET_INFO,
                                             "urPlatformGetInfo", &params);

    ur_result_t result =
        pfnGetInfo(hPlatform, propName, propSize, pPropValue, pPropSizeRet);

    context.notify_end(UR_FUNCTION_PLATFORM_GET_INFO, "urPlatformGetInfo",
                       &params, &result, instance);

    return result;
}

///////////////////////////////////////////////////////////////////////////////
/// @brief Intercept function for urPlatformGetApiVersion
__urdlllocal ur_result_t UR_APICALL urPlatformGetApiVersion(
    ur_platform_handle_t hPlatform, ///< [in] handle of the platform
    ur_api_version_t *pVersion      ///< [out] api version
) {
    auto pfnGetApiVersion = context.urDdiTable.Platform.pfnGetApiVersion;

    if (nullptr == pfnGetApiVersion) {
        return UR_RESULT_ERROR_UNSUPPORTED_FEATURE;
    }

    ur_platform_get_api_version_params_t params = {&hPlatform, &pVersion};
    uint64_t instance =
        context.notify_begin(UR_FUNCTION_PLATFORM_GET_API_VERSION,
                             "urPlatformGetApiVersion", &params);

    ur_result_t result = pfnGetApiVersion(hPlatform, pVersion);

    context.notify_end(UR_FUNCTION_PLATFORM_GET_API_VERSION,
                       "urPlatformGetApiVersion", &params, &result, instance);

    return result;
}

///////////////////////////////////////////////////////////////////////////////
/// @brief Intercept function for urPlatformGetNativeHandle
__urdlllocal ur_result_t UR_APICALL urPlatformGetNativeHandle(
    ur_platform_handle_t hPlatform, ///< [in] handle of the platform.
    ur_native_handle_t *
        phNativePlatform ///< [out] a pointer to the native handle of the platform.
) {
    auto pfnGetNativeHandle = context.urDdiTable.Platform.pfnGetNativeHandle;

    if (nullptr == pfnGetNativeHandle) {
        return UR_RESULT_ERROR_UNSUPPORTED_FEATURE;
    }

    ur_platform_get_native_handle_params_t params = {&hPlatform,
                                                     &phNativePlatform};
    uint64_t instance =
        context.notify_begin(UR_FUNCTION_PLATFORM_GET_NATIVE_HANDLE,
                             "urPlatformGetNativeHandle", &params);

    ur_result_t result = pfnGetNativeHandle(hPlatform, phNativePlatform);

    context.notify_end(UR_FUNCTION_PLATFORM_GET_NATIVE_HANDLE,
                       "urPlatformGetNativeHandle", &params, &result, instance);

    return result;
}

///////////////////////////////////////////////////////////////////////////////
/// @brief Intercept function for urPlatformCreateWithNativeHandle
__urdlllocal ur_result_t UR_APICALL urPlatformCreateWithNativeHandle(
    ur_native_handle_t
        hNativePlatform, ///< [in] the native handle of the platform.
    const ur_platform_native_properties_t *
        pProperties, ///< [in][optional] pointer to native platform properties struct.
    ur_platform_handle_t *
        phPlatform ///< [out] pointer to the handle of the platform object created.
) {
    auto pfnCreateWithNativeHandle =
        context.urDdiTable.Platform.pfnCreateWithNativeHandle;

    if (nullptr == pfnCreateWithNativeHandle) {
        return UR_RESULT_ERROR_UNSUPPORTED_FEATURE;
    }

    ur_platform_create_with_native_handle_params_t params = {
        &hNativePlatform, &pProperties, &phPlatform};
    uint64_t instance =
        context.notify_begin(UR_FUNCTION_PLATFORM_CREATE_WITH_NATIVE_HANDLE,
                             "urPlatformCreateWithNativeHandle", &params);

    ur_result_t result =
        pfnCreateWithNativeHandle(hNativePlatform, pProperties, phPlatform);

    context.notify_end(UR_FUNCTION_PLATFORM_CREATE_WITH_NATIVE_HANDLE,
                       "urPlatformCreateWithNativeHandle", &params, &result,
                       instance);

    return result;
}

///////////////////////////////////////////////////////////////////////////////
/// @brief Intercept function for urPlatformGetBackendOption
__urdlllocal ur_result_t UR_APICALL urPlatformGetBackendOption(
    ur_platform_handle_t hPlatform, ///< [in] handle of the platform instance.
    const char
        *pFrontendOption, ///< [in] string containing the frontend option.
    const char **
        ppPlatformOption ///< [out] returns the correct platform specific compiler option based on
                         ///< the frontend option.
) {
    auto pfnGetBackendOption = context.urDdiTable.Platform.pfnGetBackendOption;

    if (nullptr == pfnGetBackendOption) {
        return UR_RESULT_ERROR_UNSUPPORTED_FEATURE;
    }

    ur_platform_get_backend_option_params_t params = {
        &hPlatform, &pFrontendOption, &ppPlatformOption};
    uint64_t instance =
        context.notify_begin(UR_FUNCTION_PLATFORM_GET_BACKEND_OPTION,
                             "urPlatformGetBackendOption", &params);

    ur_result_t result =
        pfnGetBackendOption(hPlatform, pFrontendOption, ppPlatformOption);

    context.notify_end(UR_FUNCTION_PLATFORM_GET_BACKEND_OPTION,
                       "urPlatformGetBackendOption", &params, &result,
                       instance);

    return result;
}

///////////////////////////////////////////////////////////////////////////////
/// @brief Intercept function for urPlatformGetLastError
__urdlllocal ur_result_t UR_APICALL urPlatformGetLastError(
    ur_platform_handle_t hPlatform, ///< [in] handle of the platform instance
    const char **
        ppMessage, ///< [out] pointer to a C string where the adapter specific error message
                   ///< will be stored.
    int32_t *
        pError ///< [out] pointer to an integer where the adapter specific error code will
               ///< be stored.
) {
    auto pfnGetLastError = context.urDdiTable.Platform.pfnGetLastError;

    if (nullptr == pfnGetLastError) {
        return UR_RESULT_ERROR_UNSUPPORTED_FEATURE;
    }

    ur_platform_get_last_error_params_t params = {&hPlatform, &ppMessage,
                                                  &pError};
    uint64_t instance = context.notify_begin(
        UR_FUNCTION_PLATFORM_GET_LAST_ERROR, "urPlatformGetLastError", &params);

    ur_result_t result = pfnGetLastError(hPlatform, ppMessage, pError);

    context.notify_end(UR_FUNCTION_PLATFORM_GET_LAST_ERROR,
                       "urPlatformGetLastError", &params, &result, instance);

    return result;
}

///////////////////////////////////////////////////////////////////////////////
/// @brief Intercept function for urDeviceGet
__urdlllocal ur_result_t UR_APICALL urDeviceGet(
    ur_platform_handle_t hPlatform, ///< [in] handle of the platform instance
    ur_device_type_t DeviceType,    ///< [in] the type of the devices.
    uint32_t
        NumEntries, ///< [in] the number of devices to be added to phDevices.
    ///< If phDevices in not NULL then NumEntries should be greater than zero,
    ///< otherwise ::UR_RESULT_ERROR_INVALID_VALUE,
    ///< will be returned.
    ur_device_handle_t *
        phDevices, ///< [out][optional][range(0, NumEntries)] array of handle of devices.
    ///< If NumEntries is less than the number of devices available, then
    ///< platform shall only retrieve that number of devices.
    uint32_t *pNumDevices ///< [out][optional] pointer to the number of devices.
    ///< pNumDevices will be updated with the total number of devices available.
) {
    auto pfnGet = context.urDdiTable.Device.pfnGet;

    if (nullptr == pfnGet) {
        return UR_RESULT_ERROR_UNSUPPORTED_FEATURE;
    }

    ur_device_get_params_t params = {&hPlatform, &DeviceType, &NumEntries,
                                     &phDevices, &pNumDevices};
    uint64_t instance =
        context.notify_begin(UR_FUNCTION_DEVICE_GET, "urDeviceGet", &params);

    ur_result_t result =
        pfnGet(hPlatform, DeviceType, NumEntries, phDevices, pNumDevices);

    context.notify_end(UR_FUNCTION_DEVICE_GET, "urDeviceGet", &params, &result,
                       instance);

    return result;
}

///////////////////////////////////////////////////////////////////////////////
/// @brief Intercept function for urDeviceGetInfo
__urdlllocal ur_result_t UR_APICALL urDeviceGetInfo(
    ur_device_handle_t hDevice, ///< [in] handle of the device instance
    ur_device_info_t propName,  ///< [in] type of the info to retrieve
    size_t propSize, ///< [in] the number of bytes pointed to by pPropValue.
    void *
        pPropValue, ///< [out][optional][typename(propName, propSize)] array of bytes holding
                    ///< the info.
    ///< If propSize is not equal to or greater than the real number of bytes
    ///< needed to return the info
    ///< then the ::UR_RESULT_ERROR_INVALID_SIZE error is returned and
    ///< pPropValue is not used.
    size_t *
        pPropSizeRet ///< [out][optional] pointer to the actual size in bytes of the queried propName.
) {
    auto pfnGetInfo = context.urDdiTable.Device.pfnGetInfo;

    if (nullptr == pfnGetInfo) {
        return UR_RESULT_ERROR_UNSUPPORTED_FEATURE;
    }

    ur_device_get_info_params_t params = {&hDevice, &propName, &propSize,
                                          &pPropValue, &pPropSizeRet};
    uint64_t instance = context.notify_begin(UR_FUNCTION_DEVICE_GET_INFO,
                                             "urDeviceGetInfo", &params);

    ur_result_t result =
        pfnGetInfo(hDevice, propName, propSize, pPropValue, pPropSizeRet);

    context.notify_end(UR_FUNCTION_DEVICE_GET_INFO, "urDeviceGetInfo", &params,
                       &result, instance);

    return result;
}

///////////////////////////////////////////////////////////////////////////////
/// @brief Intercept function for urDeviceRetain
__urdlllocal ur_result_t UR_APICALL urDeviceRetain(
    ur_device_handle_t
        hDevice ///< [in] handle of the device to get a reference of.
) {
    auto pfnRetain = context.urDdiTable.Device.pfnRetain;

    if (nullptr == pfnRetain) {
        return UR_RESULT_ERROR_UNSUPPORTED_FEATURE;
    }

    ur_device_retain_params_t params = {&hDevice};
    uint64_t instance = context.notify_begin(UR_FUNCTION_DEVICE_RETAIN,
                                             "urDeviceRetain", &params);

    ur_result_t result = pfnRetain(hDevice);

    context.notify_end(UR_FUNCTION_DEVICE_RETAIN, "urDeviceRetain", &params,
                       &result, instance);

    return result;
}

///////////////////////////////////////////////////////////////////////////////
/// @brief Intercept function for urDeviceRelease
__urdlllocal ur_result_t UR_APICALL urDeviceRelease(
    ur_device_handle_t hDevice ///< [in] handle of the device to release.
) {
    auto pfnRelease = context.urDdiTable.Device.pfnRelease;

    if (nullptr == pfnRelease) {
        return UR_RESULT_ERROR_UNSUPPORTED_FEATURE;
    }

    ur_device_release_params_t params = {&hDevice};
    uint64_t instance = context.notify_begin(UR_FUNCTION_DEVICE_RELEASE,
                                             "urDeviceRelease", &params);

    ur_result_t result = pfnRelease(hDevice);

    context.notify_end(UR_FUNCTION_DEVICE_RELEASE, "urDeviceRelease", &params,
                       &result, instance);

    return result;
}

///////////////////////////////////////////////////////////////////////////////
/// @brief Intercept function for urDevicePartition
__urdlllocal ur_result_t UR_APICALL urDevicePartition(
    ur_device_handle_t hDevice, ///< [in] handle of the device to partition.
    const ur_device_partition_properties_t
        *pProperties,    ///< [in] Device partition properties.
    uint32_t NumDevices, ///< [in] the number of sub-devices.
    ur_device_handle_t *
        phSubDevices, ///< [out][optional][range(0, NumDevices)] array of handle of devices.
    ///< If NumDevices is less than the number of sub-devices available, then
    ///< the function shall only retrieve that number of sub-devices.
    uint32_t *
        pNumDevicesRet ///< [out][optional] pointer to the number of sub-devices the device can be
    ///< partitioned into according to the partitioning property.
) {
    auto pfnPartition = context.urDdiTable.Device.pfnPartition;

    if (nullptr == pfnPartition) {
        return UR_RESULT_ERROR_UNSUPPORTED_FEATURE;
    }

    ur_device_partition_params_t params = {&hDevice, &pProperties, &NumDevices,
                                           &phSubDevices, &pNumDevicesRet};
    uint64_t instance = context.notify_begin(UR_FUNCTION_DEVICE_PARTITION,
                                             "urDevicePartition", &params);

    ur_result_t result = pfnPartition(hDevice, pProperties, NumDevices,
                                      phSubDevices, pNumDevicesRet);

    context.notify_end(UR_FUNCTION_DEVICE_PARTITION, "urDevicePartition",
                       &params, &result, instance);

    return result;
}

///////////////////////////////////////////////////////////////////////////////
/// @brief Intercept function for urDeviceSelectBinary
__urdlllocal ur_result_t UR_APICALL urDeviceSelectBinary(
    ur_device_handle_t
        hDevice, ///< [in] handle of the device to select binary for.
    const ur_device_binary_t
        *pBinaries,       ///< [in] the array of binaries to select from.
    uint32_t NumBinaries, ///< [in] the number of binaries passed in ppBinaries.
                          ///< Must greater than or equal to zero otherwise
                          ///< ::UR_RESULT_ERROR_INVALID_VALUE is returned.
    uint32_t *
        pSelectedBinary ///< [out] the index of the selected binary in the input array of binaries.
    ///< If a suitable binary was not found the function returns ::UR_RESULT_ERROR_INVALID_BINARY.
) {
    auto pfnSelectBinary = context.urDdiTable.Device.pfnSelectBinary;

    if (nullptr == pfnSelectBinary) {
        return UR_RESULT_ERROR_UNSUPPORTED_FEATURE;
    }

    ur_device_select_binary_params_t params = {&hDevice, &pBinaries,
                                               &NumBinaries, &pSelectedBinary};
    uint64_t instance = context.notify_begin(UR_FUNCTION_DEVICE_SELECT_BINARY,
                                             "urDeviceSelectBinary", &params);

    ur_result_t result =
        pfnSelectBinary(hDevice, pBinaries, NumBinaries, pSelectedBinary);

    context.notify_end(UR_FUNCTION_DEVICE_SELECT_BINARY, "urDeviceSelectBinary",
                       &params, &result, instance);

    return result;
}

///////////////////////////////////////////////////////////////////////////////
/// @brief Intercept function for urDeviceGetNativeHandle
__urdlllocal ur_result_t UR_APICALL urDeviceGetNativeHandle(
    ur_device_handle_t hDevice, ///< [in] handle of the device.
    ur_native_handle_t
        *phNativeDevice ///< [out] a pointer to the native handle of the device.
) {
    auto pfnGetNativeHandle = context.urDdiTable.Device.pfnGetNativeHandle;

    if (nullptr == pfnGetNativeHandle) {
        return UR_RESULT_ERROR_UNSUPPORTED_FEATURE;
    }

    ur_device_get_native_handle_params_t params = {&hDevice, &phNativeDevice};
    uint64_t instance =
        context.notify_begin(UR_FUNCTION_DEVICE_GET_NATIVE_HANDLE,
                             "urDeviceGetNativeHandle", &params);

    ur_result_t result = pfnGetNativeHandle(hDevice, phNativeDevice);

    context.notify_end(UR_FUNCTION_DEVICE_GET_NATIVE_HANDLE,
                       "urDeviceGetNativeHandle", &params, &result, instance);

    return result;
}

///////////////////////////////////////////////////////////////////////////////
/// @brief Intercept function for urDeviceCreateWithNativeHandle
__urdlllocal ur_result_t UR_APICALL urDeviceCreateWithNativeHandle(
    ur_native_handle_t hNativeDevice, ///< [in] the native handle of the device.
    ur_platform_handle_t hPlatform,   ///< [in] handle of the platform instance
    const ur_device_native_properties_t *
        pProperties, ///< [in][optional] pointer to native device properties struct.
    ur_device_handle_t
        *phDevice ///< [out] pointer to the handle of the device object created.
) {
    auto pfnCreateWithNativeHandle =
        context.urDdiTable.Device.pfnCreateWithNativeHandle;

    if (nullptr == pfnCreateWithNativeHandle) {
        return UR_RESULT_ERROR_UNSUPPORTED_FEATURE;
    }

    ur_device_create_with_native_handle_params_t params = {
        &hNativeDevice, &hPlatform, &pProperties, &phDevice};
    uint64_t instance =
        context.notify_begin(UR_FUNCTION_DEVICE_CREATE_WITH_NATIVE_HANDLE,
                             "urDeviceCreateWithNativeHandle", &params);

    ur_result_t result = pfnCreateWithNativeHandle(hNativeDevice, hPlatform,
                                                   pProperties, phDevice);

    context.notify_end(UR_FUNCTION_DEVICE_CREATE_WITH_NATIVE_HANDLE,
                       "urDeviceCreateWithNativeHandle", &params, &result,
                       instance);

    return result;
}

///////////////////////////////////////////////////////////////////////////////
/// @brief Intercept function for urDeviceGetGlobalTimestamps
__urdlllocal ur_result_t UR_APICALL urDeviceGetGlobalTimestamps(
    ur_device_handle_t hDevice, ///< [in] handle of the device instance
    uint64_t *
        pDeviceTimestamp, ///< [out][optional] pointer to the Device's global timestamp that
                          ///< correlates with the Host's global timestamp value
    uint64_t *
        pHostTimestamp ///< [out][optional] pointer to the Host's global timestamp that
                       ///< correlates with the Device's global timestamp value
) {
    auto pfnGetGlobalTimestamps =
        context.urDdiTable.Device.pfnGetGlobalTimestamps;

    if (nullptr == pfnGetGlobalTimestamps) {
        return UR_RESULT_ERROR_UNSUPPORTED_FEATURE;
    }

    ur_device_get_global_timestamps_params_t params = {
        &hDevice, &pDeviceTimestamp, &pHostTimestamp};
    uint64_t instance =
        context.notify_begin(UR_FUNCTION_DEVICE_GET_GLOBAL_TIMESTAMPS,
                             "urDeviceGetGlobalTimestamps", &params);

    ur_result_t result =
        pfnGetGlobalTimestamps(hDevice, pDeviceTimestamp, pHostTimestamp);

    context.notify_end(UR_FUNCTION_DEVICE_GET_GLOBAL_TIMESTAMPS,
                       "urDeviceGetGlobalTimestamps", &params, &result,
                       instance);

    return result;
}

///////////////////////////////////////////////////////////////////////////////
/// @brief Intercept function for urContextCreate
__urdlllocal ur_result_t UR_APICALL urContextCreate(
    uint32_t DeviceCount, ///< [in] the number of devices given in phDevices
    const ur_device_handle_t
        *phDevices, ///< [in][range(0, DeviceCount)] array of handle of devices.
    const ur_context_properties_t *
        pProperties, ///< [in][optional] pointer to context creation properties.
    ur_context_handle_t
        *phContext ///< [out] pointer to handle of context object created
) {
    auto pfnCreate = context.urDdiTable.Context.pfnCreate;

    if (nullptr == pfnCreate) {
        return UR_RESULT_ERROR_UNSUPPORTED_FEATURE;
    }

    ur_context_create_params_t params = {&DeviceCount, &phDevices, &pProperties,
                                         &phContext};
    uint64_t instance = context.notify_begin(UR_FUNCTION_CONTEXT_CREATE,
                                             "urContextCreate", &params);

    ur_result_t result =
        pfnCreate(DeviceCount, phDevices, pProperties, phContext);

    context.notify_end(UR_FUNCTION_CONTEXT_CREATE, "urContextCreate", &params,
                       &result, instance);

    return result;
}

///////////////////////////////////////////////////////////////////////////////
/// @brief Intercept function for urContextRetain
__urdlllocal ur_result_t UR_APICALL urContextRetain(
    ur_context_handle_t
        hContext ///< [in] handle of the context to get a reference of.
) {
    auto pfnRetain = context.urDdiTable.Context.pfnRetain;

    if (nullptr == pfnRetain) {
        return UR_RESULT_ERROR_UNSUPPORTED_FEATURE;
    }

    ur_context_retain_params_t params = {&hContext};
    uint64_t instance = context.notify_begin(UR_FUNCTION_CONTEXT_RETAIN,
                                             "urContextRetain", &params);

    ur_result_t result = pfnRetain(hContext);

    context.notify_end(UR_FUNCTION_CONTEXT_RETAIN, "urContextRetain", &params,
                       &result, instance);

    return result;
}

///////////////////////////////////////////////////////////////////////////////
/// @brief Intercept function for urContextRelease
__urdlllocal ur_result_t UR_APICALL urContextRelease(
    ur_context_handle_t hContext ///< [in] handle of the context to release.
) {
    auto pfnRelease = context.urDdiTable.Context.pfnRelease;

    if (nullptr == pfnRelease) {
        return UR_RESULT_ERROR_UNSUPPORTED_FEATURE;
    }

    ur_context_release_params_t params = {&hContext};
    uint64_t instance = context.notify_begin(UR_FUNCTION_CONTEXT_RELEASE,
                                             "urContextRelease", &params);

    ur_result_t result = pfnRelease(hContext);

    context.notify_end(UR_FUNCTION_CONTEXT_RELEASE, "urContextRelease", &params,
                       &result, instance);

    return result;
}

///////////////////////////////////////////////////////////////////////////////
/// @brief Intercept function for urContextGetInfo
__urdlllocal ur_result_t UR_APICALL urContextGetInfo(
    ur_context_handle_t hContext, ///< [in] handle of the context
    ur_context_info_t propName,   ///< [in] type of the info to retrieve
    size_t
        propSize, ///< [in] the number of bytes of memory pointed to by pPropValue.
    void *
        pPropValue, ///< [out][optional][typename(propName, propSize)] array of bytes holding
                    ///< the info.
    ///< if propSize is not equal to or greater than the real number of bytes
    ///< needed to return
    ///< the info then the ::UR_RESULT_ERROR_INVALID_SIZE error is returned and
    ///< pPropValue is not used.
    size_t *
        pPropSizeRet ///< [out][optional] pointer to the actual size in bytes of the queried propName.
) {
    auto pfnGetInfo = context.urDdiTable.Context.pfnGetInfo;

    if (nullptr == pfnGetInfo) {
        return UR_RESULT_ERROR_UNSUPPORTED_FEATURE;
    }

    ur_context_get_info_params_t params = {&hContext, &propName, &propSize,
                                           &pPropValue, &pPropSizeRet};
    uint64_t instance = context.notify_begin(UR_FUNCTION_CONTEXT_GET_INFO,
                                             "urContextGetInfo", &params);

    ur_result_t result =
        pfnGetInfo(hContext, propName, propSize, pPropValue, pPropSizeRet);

    context.notify_end(UR_FUNCTION_CONTEXT_GET_INFO, "urContextGetInfo",
                       &params, &result, instance);

    return result;
}

///////////////////////////////////////////////////////////////////////////////
/// @brief Intercept function for urContextGetNativeHandle
__urdlllocal ur_result_t UR_APICALL urContextGetNativeHandle(
    ur_context_handle_t hContext, ///< [in] handle of the context.
    ur_native_handle_t *
        phNativeContext ///< [out] a pointer to the native handle of the context.
) {
    auto pfnGetNativeHandle = context.urDdiTable.Context.pfnGetNativeHandle;

    if (nullptr == pfnGetNativeHandle) {
        return UR_RESULT_ERROR_UNSUPPORTED_FEATURE;
    }

    ur_context_get_native_handle_params_t params = {&hContext,
                                                    &phNativeContext};
    uint64_t instance =
        context.notify_begin(UR_FUNCTION_CONTEXT_GET_NATIVE_HANDLE,
                             "urContextGetNativeHandle", &params);

    ur_result_t result = pfnGetNativeHandle(hContext, phNativeContext);

    context.notify_end(UR_FUNCTION_CONTEXT_GET_NATIVE_HANDLE,
                       "urContextGetNativeHandle", &params, &result, instance);

    return result;
}

///////////////////////////////////////////////////////////////////////////////
/// @brief Intercept function for urContextCreateWithNativeHandle
__urdlllocal ur_result_t UR_APICALL urContextCreateWithNativeHandle(
    ur_native_handle_t
        hNativeContext,  ///< [in] the native handle of the context.
    uint32_t numDevices, ///< [in] number of devices associated with the context
    const ur_device_handle_t *
        phDevices, ///< [in][range(0, numDevices)] list of devices associated with the context
    const ur_context_native_properties_t *
        pProperties, ///< [in][optional] pointer to native context properties struct
    ur_context_handle_t *
        phContext ///< [out] pointer to the handle of the context object created.
) {
    auto pfnCreateWithNativeHandle =
        context.urDdiTable.Context.pfnCreateWithNativeHandle;

    if (nullptr == pfnCreateWithNativeHandle) {
        return UR_RESULT_ERROR_UNSUPPORTED_FEATURE;
    }

    ur_context_create_with_native_handle_params_t params = {
        &hNativeContext, &numDevices, &phDevices, &pProperties, &phContext};
    uint64_t instance =
        context.notify_begin(UR_FUNCTION_CONTEXT_CREATE_WITH_NATIVE_HANDLE,
                             "urContextCreateWithNativeHandle", &params);

    ur_result_t result = pfnCreateWithNativeHandle(
        hNativeContext, numDevices, phDevices, pProperties, phContext);

    context.notify_end(UR_FUNCTION_CONTEXT_CREATE_WITH_NATIVE_HANDLE,
                       "urContextCreateWithNativeHandle", &params, &result,
                       instance);

    return result;
}

///////////////////////////////////////////////////////////////////////////////
/// @brief Intercept function for urContextSetExtendedDeleter
__urdlllocal ur_result_t UR_APICALL urContextSetExtendedDeleter(
    ur_context_handle_t hContext, ///< [in] handle of the context.
    ur_context_extended_deleter_t
        pfnDeleter, ///< [in] Function pointer to extended deleter.
    void *
        pUserData ///< [in][out][optional] pointer to data to be passed to callback.
) {
    auto pfnSetExtendedDeleter =
        context.urDdiTable.Context.pfnSetExtendedDeleter;

    if (nullptr == pfnSetExtendedDeleter) {
        return UR_RESULT_ERROR_UNSUPPORTED_FEATURE;
    }

    ur_context_set_extended_deleter_params_t params = {&hContext, &pfnDeleter,
                                                       &pUserData};
    uint64_t instance =
        context.notify_begin(UR_FUNCTION_CONTEXT_SET_EXTENDED_DELETER,
                             "urContextSetExtendedDeleter", &params);

    ur_result_t result = pfnSetExtendedDeleter(hContext, pfnDeleter, pUserData);

    context.notify_end(UR_FUNCTION_CONTEXT_SET_EXTENDED_DELETER,
                       "urContextSetExtendedDeleter", &params, &result,
                       instance);

    return result;
}

///////////////////////////////////////////////////////////////////////////////
/// @brief Intercept function for urMemImageCreate
__urdlllocal ur_result_t UR_APICALL urMemImageCreate(
    ur_context_handle_t hContext, ///< [in] handle of the context object
    ur_mem_flags_t flags, ///< [in] allocation and usage information flags
    const ur_image_format_t
        *pImageFormat, ///< [in] pointer to image format specification
    const ur_image_desc_t *pImageDesc, ///< [in] pointer to image description
    void *pHost,           ///< [in][optional] pointer to the buffer data
    ur_mem_handle_t *phMem ///< [out] pointer to handle of image object created
) {
    auto pfnImageCreate = context.urDdiTable.Mem.pfnImageCreate;

    if (nullptr == pfnImageCreate) {
        return UR_RESULT_ERROR_UNSUPPORTED_FEATURE;
    }

    ur_mem_image_create_params_t params = {&hContext,   &flags, &pImageFormat,
                                           &pImageDesc, &pHost, &phMem};
    uint64_t instance = context.notify_begin(UR_FUNCTION_MEM_IMAGE_CREATE,
                                             "urMemImageCreate", &params);

    ur_result_t result =
        pfnImageCreate(hContext, flags, pImageFormat, pImageDesc, pHost, phMem);

    context.notify_end(UR_FUNCTION_MEM_IMAGE_CREATE, "urMemImageCreate",
                       &params, &result, instance);

    return result;
}

///////////////////////////////////////////////////////////////////////////////
/// @brief Intercept function for urMemBufferCreate
__urdlllocal ur_result_t UR_APICALL urMemBufferCreate(
    ur_context_handle_t hContext, ///< [in] handle of the context object
    ur_mem_flags_t flags, ///< [in] allocation and usage information flags
    size_t size, ///< [in] size in bytes of the memory object to be allocated
    const ur_buffer_properties_t
        *pProperties, ///< [in][optional] pointer to buffer creation properties
    ur_mem_handle_t
        *phBuffer ///< [out] pointer to handle of the memory buffer created
) {
    auto pfnBufferCreate = context.urDdiTable.Mem.pfnBufferCreate;

    if (nullptr == pfnBufferCreate) {
        return UR_RESULT_ERROR_UNSUPPORTED_FEATURE;
    }

    ur_mem_buffer_create_params_t params = {&hContext, &flags, &size,
                                            &pProperties, &phBuffer};
    uint64_t instance = context.notify_begin(UR_FUNCTION_MEM_BUFFER_CREATE,
                                             "urMemBufferCreate", &params);

    ur_result_t result =
        pfnBufferCreate(hContext, flags, size, pProperties, phBuffer);

    context.notify_end(UR_FUNCTION_MEM_BUFFER_CREATE, "urMemBufferCreate",
                       &params, &result, instance);

    return result;
}

///////////////////////////////////////////////////////////////////////////////
/// @brief Intercept function for urMemRetain
__urdlllocal ur_result_t UR_APICALL urMemRetain(
    ur_mem_handle_t hMem ///< [in] handle of the memory object to get access
) {
    auto pfnRetain = context.urDdiTable.Mem.pfnRetain;

    if (nullptr == pfnRetain) {
        return UR_RESULT_ERROR_UNSUPPORTED_FEATURE;
    }

    ur_mem_retain_params_t params = {&hMem};
    uint64_t instance =
        context.notify_begin(UR_FUNCTION_MEM_RETAIN, "urMemRetain", &params);

    ur_result_t result = pfnRetain(hMem);

    context.notify_end(UR_FUNCTION_MEM_RETAIN, "urMemRetain", &params, &result,
                       instance);

    return result;
}

///////////////////////////////////////////////////////////////////////////////
/// @brief Intercept function for urMemRelease
__urdlllocal ur_result_t UR_APICALL urMemRelease(
    ur_mem_handle_t hMem ///< [in] handle of the memory object to release
) {
    auto pfnRelease = context.urDdiTable.Mem.pfnRelease;

    if (nullptr == pfnRelease) {
        return UR_RESULT_ERROR_UNSUPPORTED_FEATURE;
    }

    ur_mem_release_params_t params = {&hMem};
    uint64_t instance =
        context.notify_begin(UR_FUNCTION_MEM_RELEASE, "urMemRelease", &params);

    ur_result_t result = pfnRelease(hMem);

    context.notify_end(UR_FUNCTION_MEM_RELEASE, "urMemRelease", &params,
                       &result, instance);

    return result;
}

///////////////////////////////////////////////////////////////////////////////
/// @brief Intercept function for urMemBufferPartition
__urdlllocal ur_result_t UR_APICALL urMemBufferPartition(
    ur_mem_handle_t
        hBuffer,          ///< [in] handle of the buffer object to allocate from
    ur_mem_flags_t flags, ///< [in] allocation and usage information flags
    ur_buffer_create_type_t bufferCreateType, ///< [in] buffer creation type
    const ur_buffer_region_t
        *pRegion, ///< [in] pointer to buffer create region information
    ur_mem_handle_t
        *phMem ///< [out] pointer to the handle of sub buffer created
) {
    auto pfnBufferPartition = context.urDdiTable.Mem.pfnBufferPartition;

    if (nullptr == pfnBufferPartition) {
        return UR_RESULT_ERROR_UNSUPPORTED_FEATURE;
    }

    ur_mem_buffer_partition_params_t params = {
        &hBuffer, &flags, &bufferCreateType, &pRegion, &phMem};
    uint64_t instance = context.notify_begin(UR_FUNCTION_MEM_BUFFER_PARTITION,
                                             "urMemBufferPartition", &params);

    ur_result_t result =
        pfnBufferPartition(hBuffer, flags, bufferCreateType, pRegion, phMem);

    context.notify_end(UR_FUNCTION_MEM_BUFFER_PARTITION, "urMemBufferPartition",
                       &params, &result, instance);

    return result;
}

///////////////////////////////////////////////////////////////////////////////
/// @brief Intercept function for urMemGetNativeHandle
__urdlllocal ur_result_t UR_APICALL urMemGetNativeHandle(
    ur_mem_handle_t hMem, ///< [in] handle of the mem.
    ur_native_handle_t
        *phNativeMem ///< [out] a pointer to the native handle of the mem.
) {
    auto pfnGetNativeHandle = context.urDdiTable.Mem.pfnGetNativeHandle;

    if (nullptr == pfnGetNativeHandle) {
        return UR_RESULT_ERROR_UNSUPPORTED_FEATURE;
    }

    ur_mem_get_native_handle_params_t params = {&hMem, &phNativeMem};
    uint64_t instance = context.notify_begin(UR_FUNCTION_MEM_GET_NATIVE_HANDLE,
                                             "urMemGetNativeHandle", &params);

    ur_result_t result = pfnGetNativeHandle(hMem, phNativeMem);

    context.notify_end(UR_FUNCTION_MEM_GET_NATIVE_HANDLE,
                       "urMemGetNativeHandle", &params, &result, instance);

    return result;
}

///////////////////////////////////////////////////////////////////////////////
/// @brief Intercept function for urMemBufferCreateWithNativeHandle
__urdlllocal ur_result_t UR_APICALL urMemBufferCreateWithNativeHandle(
    ur_native_handle_t hNativeMem, ///< [in] the native handle to the memory.
    ur_context_handle_t hContext,  ///< [in] handle of the context object.
    const ur_mem_native_properties_t *
        pProperties, ///< [in][optional] pointer to native memory creation properties.
    ur_mem_handle_t
        *phMem ///< [out] pointer to handle of buffer memory object created.
) {
    auto pfnBufferCreateWithNativeHandle =
        context.urDdiTable.Mem.pfnBufferCreateWithNativeHandle;

    if (nullptr == pfnBufferCreateWithNativeHandle) {
        return UR_RESULT_ERROR_UNSUPPORTED_FEATURE;
    }

    ur_mem_buffer_create_with_native_handle_params_t params = {
        &hNativeMem, &hContext, &pProperties, &phMem};
    uint64_t instance =
        context.notify_begin(UR_FUNCTION_MEM_BUFFER_CREATE_WITH_NATIVE_HANDLE,
                             "urMemBufferCreateWithNativeHandle", &params);

    ur_result_t result = pfnBufferCreateWithNativeHandle(hNativeMem, hContext,
                                                         pProperties, phMem);

    context.notify_end(UR_FUNCTION_MEM_BUFFER_CREATE_WITH_NATIVE_HANDLE,
                       "urMemBufferCreateWithNativeHandle", &params, &result,
                       instance);

    return result;
}

///////////////////////////////////////////////////////////////////////////////
/// @brief Intercept function for urMemImageCreateWithNativeHandle
__urdlllocal ur_result_t UR_APICALL urMemImageCreateWithNativeHandle(
    ur_native_handle_t hNativeMem, ///< [in] the native handle to the memory.
    ur_context_handle_t hContext,  ///< [in] handle of the context object.
    const ur_image_format_t
        *pImageFormat, ///< [in] pointer to image format specification.
    const ur_image_desc_t *pImageDesc, ///< [in] pointer to image description.
    const ur_mem_native_properties_t *
        pProperties, ///< [in][optional] pointer to native memory creation properties.
    ur_mem_handle_t
        *phMem ///< [out] pointer to handle of image memory object created.
) {
    auto pfnImageCreateWithNativeHandle =
        context.urDdiTable.Mem.pfnImageCreateWithNativeHandle;

    if (nullptr == pfnImageCreateWithNativeHandle) {
        return UR_RESULT_ERROR_UNSUPPORTED_FEATURE;
    }

    ur_mem_image_create_with_native_handle_params_t params = {
        &hNativeMem, &hContext,    &pImageFormat,
        &pImageDesc, &pProperties, &phMem};
    uint64_t instance =
        context.notify_begin(UR_FUNCTION_MEM_IMAGE_CREATE_WITH_NATIVE_HANDLE,
                             "urMemImageCreateWithNativeHandle", &params);

    ur_result_t result = pfnImageCreateWithNativeHandle(
        hNativeMem, hContext, pImageFormat, pImageDesc, pProperties, phMem);

    context.notify_end(UR_FUNCTION_MEM_IMAGE_CREATE_WITH_NATIVE_HANDLE,
                       "urMemImageCreateWithNativeHandle", &params, &result,
                       instance);

    return result;
}

///////////////////////////////////////////////////////////////////////////////
/// @brief Intercept function for urMemGetInfo
__urdlllocal ur_result_t UR_APICALL urMemGetInfo(
    ur_mem_handle_t
        hMemory,            ///< [in] handle to the memory object being queried.
    ur_mem_info_t propName, ///< [in] type of the info to retrieve.
    size_t
        propSize, ///< [in] the number of bytes of memory pointed to by pPropValue.
    void *
        pPropValue, ///< [out][optional][typename(propName, propSize)] array of bytes holding
                    ///< the info.
    ///< If propSize is less than the real number of bytes needed to return
    ///< the info then the ::UR_RESULT_ERROR_INVALID_SIZE error is returned and
    ///< pPropValue is not used.
    size_t *
        pPropSizeRet ///< [out][optional] pointer to the actual size in bytes of the queried propName.
) {
    auto pfnGetInfo = context.urDdiTable.Mem.pfnGetInfo;

    if (nullptr == pfnGetInfo) {
        return UR_RESULT_ERROR_UNSUPPORTED_FEATURE;
    }

    ur_mem_get_info_params_t params = {&hMemory, &propName, &propSize,
                                       &pPropValue, &pPropSizeRet};
    uint64_t instance =
        context.notify_begin(UR_FUNCTION_MEM_GET_INFO, "urMemGetInfo", &params);

    ur_result_t result =
        pfnGetInfo(hMemory, propName, propSize, pPropValue, pPropSizeRet);

    context.notify_end(UR_FUNCTION_MEM_GET_INFO, "urMemGetInfo", &params,
                       &result, instance);

    return result;
}

///////////////////////////////////////////////////////////////////////////////
/// @brief Intercept function for urMemImageGetInfo
__urdlllocal ur_result_t UR_APICALL urMemImageGetInfo(
    ur_mem_handle_t hMemory, ///< [in] handle to the image object being queried.
    ur_image_info_t propName, ///< [in] type of image info to retrieve.
    size_t
        propSize, ///< [in] the number of bytes of memory pointer to by pPropValue.
    void *
        pPropValue, ///< [out][optional][typename(propName, propSize)] array of bytes holding
                    ///< the info.
    ///< If propSize is less than the real number of bytes needed to return
    ///< the info then the ::UR_RESULT_ERROR_INVALID_SIZE error is returned and
    ///< pPropValue is not used.
    size_t *
        pPropSizeRet ///< [out][optional] pointer to the actual size in bytes of the queried propName.
) {
    auto pfnImageGetInfo = context.urDdiTable.Mem.pfnImageGetInfo;

    if (nullptr == pfnImageGetInfo) {
        return UR_RESULT_ERROR_UNSUPPORTED_FEATURE;
    }

    ur_mem_image_get_info_params_t params = {&hMemory, &propName, &propSize,
                                             &pPropValue, &pPropSizeRet};
    uint64_t instance = context.notify_begin(UR_FUNCTION_MEM_IMAGE_GET_INFO,
                                             "urMemImageGetInfo", &params);

    ur_result_t result =
        pfnImageGetInfo(hMemory, propName, propSize, pPropValue, pPropSizeRet);

    context.notify_end(UR_FUNCTION_MEM_IMAGE_GET_INFO, "urMemImageGetInfo",
                       &params, &result, instance);

    return result;
}

///////////////////////////////////////////////////////////////////////////////
/// @brief Intercept function for urSamplerCreate
__urdlllocal ur_result_t UR_APICALL urSamplerCreate(
    ur_context_handle_t hContext,   ///< [in] handle of the context object
    const ur_sampler_desc_t *pDesc, ///< [in] pointer to the sampler description
    ur_sampler_handle_t
        *phSampler ///< [out] pointer to handle of sampler object created
) {
    auto pfnCreate = context.urDdiTable.Sampler.pfnCreate;

    if (nullptr == pfnCreate) {
        return UR_RESULT_ERROR_UNSUPPORTED_FEATURE;
    }

    ur_sampler_create_params_t params = {&hContext, &pDesc, &phSampler};
    uint64_t instance = context.notify_begin(UR_FUNCTION_SAMPLER_CREATE,
                                             "urSamplerCreate", &params);

    ur_result_t result = pfnCreate(hContext, pDesc, phSampler);

    context.notify_end(UR_FUNCTION_SAMPLER_CREATE, "urSamplerCreate", &params,
                       &result, instance);

    return result;
}

///////////////////////////////////////////////////////////////////////////////
/// @brief Intercept function for urSamplerRetain
__urdlllocal ur_result_t UR_APICALL urSamplerRetain(
    ur_sampler_handle_t
        hSampler ///< [in] handle of the sampler object to get access
) {
    auto pfnRetain = context.urDdiTable.Sampler.pfnRetain;

    if (nullptr == pfnRetain) {
        return UR_RESULT_ERROR_UNSUPPORTED_FEATURE;
    }

    ur_sampler_retain_params_t params = {&hSampler};
    uint64_t instance = context.notify_begin(UR_FUNCTION_SAMPLER_RETAIN,
                                             "urSamplerRetain", &params);

    ur_result_t result = pfnRetain(hSampler);

    context.notify_end(UR_FUNCTION_SAMPLER_RETAIN, "urSamplerRetain", &params,
                       &result, instance);

    return result;
}

///////////////////////////////////////////////////////////////////////////////
/// @brief Intercept function for urSamplerRelease
__urdlllocal ur_result_t UR_APICALL urSamplerRelease(
    ur_sampler_handle_t
        hSampler ///< [in] handle of the sampler object to release
) {
    auto pfnRelease = context.urDdiTable.Sampler.pfnRelease;

    if (nullptr == pfnRelease) {
        return UR_RESULT_ERROR_UNSUPPORTED_FEATURE;
    }

    ur_sampler_release_params_t params = {&hSampler};
    uint64_t instance = context.notify_begin(UR_FUNCTION_SAMPLER_RELEASE,
                                             "urSamplerRelease", &params);

    ur_result_t result = pfnRelease(hSampler);

    context.notify_end(UR_FUNCTION_SAMPLER_RELEASE, "urSamplerRelease", &params,
                       &result, instance);

    return result;
}

///////////////////////////////////////////////////////////////////////////////
/// @brief Intercept function for urSamplerGetInfo
__urdlllocal ur_result_t UR_APICALL urSamplerGetInfo(
    ur_sampler_handle_t hSampler, ///< [in] handle of the sampler object
    ur_sampler_info_t propName, ///< [in] name of the sampler property to query
    size_t
        propSize, ///< [in] size in bytes of the sampler property value provided
    void *
        pPropValue, ///< [out][typename(propName, propSize)][optional] value of the sampler
                    ///< property
    size_t *
        pPropSizeRet ///< [out][optional] size in bytes returned in sampler property value
) {
    auto pfnGetInfo = context.urDdiTable.Sampler.pfnGetInfo;

    if (nullptr == pfnGetInfo) {
        return UR_RESULT_ERROR_UNSUPPORTED_FEATURE;
    }

    ur_sampler_get_info_params_t params = {&hSampler, &propName, &propSize,
                                           &pPropValue, &pPropSizeRet};
    uint64_t instance = context.notify_begin(UR_FUNCTION_SAMPLER_GET_INFO,
                                             "urSamplerGetInfo", &params);

    ur_result_t result =
        pfnGetInfo(hSampler, propName, propSize, pPropValue, pPropSizeRet);

    context.notify_end(UR_FUNCTION_SAMPLER_GET_INFO, "urSamplerGetInfo",
                       &params, &result, instance);

    return result;
}

///////////////////////////////////////////////////////////////////////////////
/// @brief Intercept function for urSamplerGetNativeHandle
__urdlllocal ur_result_t UR_APICALL urSamplerGetNativeHandle(
    ur_sampler_handle_t hSampler, ///< [in] handle of the sampler.
    ur_native_handle_t *
        phNativeSampler ///< [out] a pointer to the native handle of the sampler.
) {
    auto pfnGetNativeHandle = context.urDdiTable.Sampler.pfnGetNativeHandle;

    if (nullptr == pfnGetNativeHandle) {
        return UR_RESULT_ERROR_UNSUPPORTED_FEATURE;
    }

    ur_sampler_get_native_handle_params_t params = {&hSampler,
                                                    &phNativeSampler};
    uint64_t instance =
        context.notify_begin(UR_FUNCTION_SAMPLER_GET_NATIVE_HANDLE,
                             "urSamplerGetNativeHandle", &params);

    ur_result_t result = pfnGetNativeHandle(hSampler, phNativeSampler);

    context.notify_end(UR_FUNCTION_SAMPLER_GET_NATIVE_HANDLE,
                       "urSamplerGetNativeHandle", &params, &result, instance);

    return result;
}

///////////////////////////////////////////////////////////////////////////////
/// @brief Intercept function for urSamplerCreateWithNativeHandle
__urdlllocal ur_result_t UR_APICALL urSamplerCreateWithNativeHandle(
    ur_native_handle_t
        hNativeSampler,           ///< [in] the native handle of the sampler.
    ur_context_handle_t hContext, ///< [in] handle of the context object
    const ur_sampler_native_properties_t *
        pProperties, ///< [in][optional] pointer to native sampler properties struct.
    ur_sampler_handle_t *
        phSampler ///< [out] pointer to the handle of the sampler object created.
) {
    auto pfnCreateWithNativeHandle =
        context.urDdiTable.Sampler.pfnCreateWithNativeHandle;

    if (nullptr == pfnCreateWithNativeHandle) {
        return UR_RESULT_ERROR_UNSUPPORTED_FEATURE;
    }

    ur_sampler_create_with_native_handle_params_t params = {
        &hNativeSampler, &hContext, &pProperties, &phSampler};
    uint64_t instance =
        context.notify_begin(UR_FUNCTION_SAMPLER_CREATE_WITH_NATIVE_HANDLE,
                             "urSamplerCreateWithNativeHandle", &params);

    ur_result_t result = pfnCreateWithNativeHandle(hNativeSampler, hContext,
                                                   pProperties, phSampler);

    context.notify_end(UR_FUNCTION_SAMPLER_CREATE_WITH_NATIVE_HANDLE,
                       "urSamplerCreateWithNativeHandle", &params, &result,
                       instance);

    return result;
}

///////////////////////////////////////////////////////////////////////////////
/// @brief Intercept function for urUSMHostAlloc
__urdlllocal ur_result_t UR_APICALL urUSMHostAlloc(
    ur_context_handle_t hContext, ///< [in] handle of the context object
    const ur_usm_desc_t
        *pUSMDesc, ///< [in][optional] USM memory allocation descriptor
    ur_usm_pool_handle_t
        pool, ///< [in][optional] Pointer to a pool created using urUSMPoolCreate
    size_t
        size, ///< [in] size in bytes of the USM memory object to be allocated
    void **ppMem ///< [out] pointer to USM host memory object
) {
    auto pfnHostAlloc = context.urDdiTable.USM.pfnHostAlloc;

    if (nullptr == pfnHostAlloc) {
        return UR_RESULT_ERROR_UNSUPPORTED_FEATURE;
    }

    ur_usm_host_alloc_params_t params = {&hContext, &pUSMDesc, &pool, &size,
                                         &ppMem};
    uint64_t instance = context.notify_begin(UR_FUNCTION_USM_HOST_ALLOC,
                                             "urUSMHostAlloc", &params);

    ur_result_t result = pfnHostAlloc(hContext, pUSMDesc, pool, size, ppMem);

    context.notify_end(UR_FUNCTION_USM_HOST_ALLOC, "urUSMHostAlloc", &params,
                       &result, instance);

    return result;
}

///////////////////////////////////////////////////////////////////////////////
/// @brief Intercept function for urUSMDeviceAlloc
__urdlllocal ur_result_t UR_APICALL urUSMDeviceAlloc(
    ur_context_handle_t hContext, ///< [in] handle of the context object
    ur_device_handle_t hDevice,   ///< [in] handle of the device object
    const ur_usm_desc_t
        *pUSMDesc, ///< [in][optional] USM memory allocation descriptor
    ur_usm_pool_handle_t
        pool, ///< [in][optional] Pointer to a pool created using urUSMPoolCreate
    size_t
        size, ///< [in] size in bytes of the USM memory object to be allocated
    void **ppMem ///< [out] pointer to USM device memory object
) {
    auto pfnDeviceAlloc = context.urDdiTable.USM.pfnDeviceAlloc;

    if (nullptr == pfnDeviceAlloc) {
        return UR_RESULT_ERROR_UNSUPPORTED_FEATURE;
    }

    ur_usm_device_alloc_params_t params = {&hContext, &hDevice, &pUSMDesc,
                                           &pool,     &size,    &ppMem};
    uint64_t instance = context.notify_begin(UR_FUNCTION_USM_DEVICE_ALLOC,
                                             "urUSMDeviceAlloc", &params);

    ur_result_t result =
        pfnDeviceAlloc(hContext, hDevice, pUSMDesc, pool, size, ppMem);

    context.notify_end(UR_FUNCTION_USM_DEVICE_ALLOC, "urUSMDeviceAlloc",
                       &params, &result, instance);

    return result;
}

///////////////////////////////////////////////////////////////////////////////
/// @brief Intercept function for urUSMSharedAlloc
__urdlllocal ur_result_t UR_APICALL urUSMSharedAlloc(
    ur_context_handle_t hContext, ///< [in] handle of the context object
    ur_device_handle_t hDevice,   ///< [in] handle of the device object
    const ur_usm_desc_t *
        pUSMDesc, ///< [in][optional] Pointer to USM memory allocation descriptor.
    ur_usm_pool_handle_t
        pool, ///< [in][optional] Pointer to a pool created using urUSMPoolCreate
    size_t
        size, ///< [in] size in bytes of the USM memory object to be allocated
    void **ppMem ///< [out] pointer to USM shared memory object
) {
    auto pfnSharedAlloc = context.urDdiTable.USM.pfnSharedAlloc;

    if (nullptr == pfnSharedAlloc) {
        return UR_RESULT_ERROR_UNSUPPORTED_FEATURE;
    }

    ur_usm_shared_alloc_params_t params = {&hContext, &hDevice, &pUSMDesc,
                                           &pool,     &size,    &ppMem};
    uint64_t instance = context.notify_begin(UR_FUNCTION_USM_SHARED_ALLOC,
                                             "urUSMSharedAlloc", &params);

    ur_result_t result =
        pfnSharedAlloc(hContext, hDevice, pUSMDesc, pool, size, ppMem);

    context.notify_end(UR_FUNCTION_USM_SHARED_ALLOC, "urUSMSharedAlloc",
                       &params, &result, instance);

    return result;
}

///////////////////////////////////////////////////////////////////////////////
/// @brief Intercept function for urUSMFree
__urdlllocal ur_result_t UR_APICALL urUSMFree(
    ur_context_handle_t hContext, ///< [in] handle of the context object
    void *pMem                    ///< [in] pointer to USM memory object
) {
    auto pfnFree = context.urDdiTable.USM.pfnFree;

    if (nullptr == pfnFree) {
        return UR_RESULT_ERROR_UNSUPPORTED_FEATURE;
    }

    ur_usm_free_params_t params = {&hContext, &pMem};
    uint64_t instance =
        context.notify_begin(UR_FUNCTION_USM_FREE, "urUSMFree", &params);

    ur_result_t result = pfnFree(hContext, pMem);

    context.notify_end(UR_FUNCTION_USM_FREE, "urUSMFree", &params, &result,
                       instance);

    return result;
}

///////////////////////////////////////////////////////////////////////////////
/// @brief Intercept function for urUSMGetMemAllocInfo
__urdlllocal ur_result_t UR_APICALL urUSMGetMemAllocInfo(
    ur_context_handle_t hContext, ///< [in] handle of the context object
    const void *pMem,             ///< [in] pointer to USM memory object
    ur_usm_alloc_info_t
        propName, ///< [in] the name of the USM allocation property to query
    size_t
        propSize, ///< [in] size in bytes of the USM allocation property value
    void *
        pPropValue, ///< [out][optional][typename(propName, propSize)] value of the USM
                    ///< allocation property
    size_t *
        pPropSizeRet ///< [out][optional] bytes returned in USM allocation property
) {
    auto pfnGetMemAllocInfo = context.urDdiTable.USM.pfnGetMemAllocInfo;

    if (nullptr == pfnGetMemAllocInfo) {
        return UR_RESULT_ERROR_UNSUPPORTED_FEATURE;
    }

    ur_usm_get_mem_alloc_info_params_t params = {
        &hContext, &pMem, &propName, &propSize, &pPropValue, &pPropSizeRet};
    uint64_t instance = context.notify_begin(UR_FUNCTION_USM_GET_MEM_ALLOC_INFO,
                                             "urUSMGetMemAllocInfo", &params);

    ur_result_t result = pfnGetMemAllocInfo(hContext, pMem, propName, propSize,
                                            pPropValue, pPropSizeRet);

    context.notify_end(UR_FUNCTION_USM_GET_MEM_ALLOC_INFO,
                       "urUSMGetMemAllocInfo", &params, &result, instance);

    return result;
}

///////////////////////////////////////////////////////////////////////////////
/// @brief Intercept function for urUSMPoolCreate
__urdlllocal ur_result_t UR_APICALL urUSMPoolCreate(
    ur_context_handle_t hContext, ///< [in] handle of the context object
    ur_usm_pool_desc_t *
        pPoolDesc, ///< [in] pointer to USM pool descriptor. Can be chained with
                   ///< ::ur_usm_pool_limits_desc_t
    ur_usm_pool_handle_t *ppPool ///< [out] pointer to USM memory pool
) {
    auto pfnPoolCreate = context.urDdiTable.USM.pfnPoolCreate;

    if (nullptr == pfnPoolCreate) {
        return UR_RESULT_ERROR_UNSUPPORTED_FEATURE;
    }

    ur_usm_pool_create_params_t params = {&hContext, &pPoolDesc, &ppPool};
    uint64_t instance = context.notify_begin(UR_FUNCTION_USM_POOL_CREATE,
                                             "urUSMPoolCreate", &params);

    ur_result_t result = pfnPoolCreate(hContext, pPoolDesc, ppPool);

    context.notify_end(UR_FUNCTION_USM_POOL_CREATE, "urUSMPoolCreate", &params,
                       &result, instance);

    return result;
}

///////////////////////////////////////////////////////////////////////////////
/// @brief Intercept function for urUSMPoolRetain
__urdlllocal ur_result_t UR_APICALL urUSMPoolRetain(
    ur_usm_pool_handle_t pPool ///< [in] pointer to USM memory pool
) {
    auto pfnPoolRetain = context.urDdiTable.USM.pfnPoolRetain;

    if (nullptr == pfnPoolRetain) {
        return UR_RESULT_ERROR_UNSUPPORTED_FEATURE;
    }

    ur_usm_pool_retain_params_t params = {&pPool};
    uint64_t instance = context.notify_begin(UR_FUNCTION_USM_POOL_RETAIN,
                                             "urUSMPoolRetain", &params);

    ur_result_t result = pfnPoolRetain(pPool);

    context.notify_end(UR_FUNCTION_USM_POOL_RETAIN, "urUSMPoolRetain", &params,
                       &result, instance);

    return result;
}

///////////////////////////////////////////////////////////////////////////////
/// @brief Intercept function for urUSMPoolRelease
__urdlllocal ur_result_t UR_APICALL urUSMPoolRelease(
    ur_usm_pool_handle_t pPool ///< [in] pointer to USM memory pool
) {
    auto pfnPoolRelease = context.urDdiTable.USM.pfnPoolRelease;

    if (nullptr == pfnPoolRelease) {
        return UR_RESULT_ERROR_UNSUPPORTED_FEATURE;
    }

    ur_usm_pool_release_params_t params = {&pPool};
    uint64_t instance = context.notify_begin(UR_FUNCTION_USM_POOL_RELEASE,
                                             "urUSMPoolRelease", &params);

    ur_result_t result = pfnPoolRelease(pPool);

    context.notify_end(UR_FUNCTION_USM_POOL_RELEASE, "urUSMPoolRelease",
                       &params, &result, instance);

    return result;
}

///////////////////////////////////////////////////////////////////////////////
/// @brief Intercept function for urUSMPoolGetInfo
__urdlllocal ur_result_t UR_APICALL urUSMPoolGetInfo(
    ur_usm_pool_handle_t hPool,  ///< [in] handle of the USM memory pool
    ur_usm_pool_info_t propName, ///< [in] name of the pool property to query
    size_t propSize, ///< [in] size in bytes of the pool property value provided
    void *
        pPropValue, ///< [out][optional][typename(propName, propSize)] value of the pool
                    ///< property
    size_t *
        pPropSizeRet ///< [out][optional] size in bytes returned in pool property value
) {
    auto pfnPoolGetInfo = context.urDdiTable.USM.pfnPoolGetInfo;

    if (nullptr == pfnPoolGetInfo) {
        return UR_RESULT_ERROR_UNSUPPORTED_FEATURE;
    }

    ur_usm_pool_get_info_params_t params = {&hPool, &propName, &propSize,
                                            &pPropValue, &pPropSizeRet};
    uint64_t instance = context.notify_begin(UR_FUNCTION_USM_POOL_GET_INFO,
                                             "urUSMPoolGetInfo", &params);

    ur_result_t result =
        pfnPoolGetInfo(hPool, propName, propSize, pPropValue, pPropSizeRet);

    context.notify_end(UR_FUNCTION_USM_POOL_GET_INFO, "urUSMPoolGetInfo",
                       &params, &result, instance);

    return result;
}

///////////////////////////////////////////////////////////////////////////////
/// @brief Intercept function for urVirtualMemGranularityGetInfo
__urdlllocal ur_result_t UR_APICALL urVirtualMemGranularityGetInfo(
    ur_context_handle_t hContext, ///< [in] handle of the context object.
    ur_device_handle_t
        hDevice, ///< [in][optional] is the device to get the granularity from, if the
    ///< device is null then the granularity is suitable for all devices in context.
    ur_virtual_mem_granularity_info_t
        propName, ///< [in] type of the info to query.
    size_t
        propSize, ///< [in] size in bytes of the memory pointed to by pPropValue.
    void *
        pPropValue, ///< [out][optional][typename(propName, propSize)] array of bytes holding
    ///< the info. If propSize is less than the real number of bytes needed to
    ///< return the info then the ::UR_RESULT_ERROR_INVALID_SIZE error is
    ///< returned and pPropValue is not used.
    size_t *
        pPropSizeRet ///< [out][optional] pointer to the actual size in bytes of the queried propName."
) {
    auto pfnGranularityGetInfo =
        context.urDdiTable.VirtualMem.pfnGranularityGetInfo;

    if (nullptr == pfnGranularityGetInfo) {
        return UR_RESULT_ERROR_UNSUPPORTED_FEATURE;
    }

    ur_virtual_mem_granularity_get_info_params_t params = {
        &hContext, &hDevice, &propName, &propSize, &pPropValue, &pPropSizeRet};
    uint64_t instance =
        context.notify_begin(UR_FUNCTION_VIRTUAL_MEM_GRANULARITY_GET_INFO,
                             "urVirtualMemGranularityGetInfo", &params);

    ur_result_t result = pfnGranularityGetInfo(
        hContext, hDevice, propName, propSize, pPropValue, pPropSizeRet);

    context.notify_end(UR_FUNCTION_VIRTUAL_MEM_GRANULARITY_GET_INFO,
                       "urVirtualMemGranularityGetInfo", &params, &result,
                       instance);

    return result;
}

///////////////////////////////////////////////////////////////////////////////
/// @brief Intercept function for urVirtualMemReserve
__urdlllocal ur_result_t UR_APICALL urVirtualMemReserve(
    ur_context_handle_t hContext, ///< [in] handle of the context object.
    const void *
        pStart, ///< [in][optional] pointer to the start of the virtual memory region to
    ///< reserve, specifying a null value causes the implementation to select a
    ///< start address.
    size_t
        size, ///< [in] size in bytes of the virtual address range to reserve.
    void **
        ppStart ///< [out] pointer to the returned address at the start of reserved virtual
                ///< memory range.
) {
    auto pfnReserve = context.urDdiTable.VirtualMem.pfnReserve;

    if (nullptr == pfnReserve) {
        return UR_RESULT_ERROR_UNSUPPORTED_FEATURE;
    }

    ur_virtual_mem_reserve_params_t params = {&hContext, &pStart, &size,
                                              &ppStart};
    uint64_t instance = context.notify_begin(UR_FUNCTION_VIRTUAL_MEM_RESERVE,
                                             "urVirtualMemReserve", &params);

    ur_result_t result = pfnReserve(hContext, pStart, size, ppStart);

    context.notify_end(UR_FUNCTION_VIRTUAL_MEM_RESERVE, "urVirtualMemReserve",
                       &params, &result, instance);

    return result;
}

///////////////////////////////////////////////////////////////////////////////
/// @brief Intercept function for urVirtualMemFree
__urdlllocal ur_result_t UR_APICALL urVirtualMemFree(
    ur_context_handle_t hContext, ///< [in] handle of the context object.
    const void *
        pStart, ///< [in] pointer to the start of the virtual memory range to free.
    size_t size ///< [in] size in bytes of the virtual memory range to free.
) {
    auto pfnFree = context.urDdiTable.VirtualMem.pfnFree;

    if (nullptr == pfnFree) {
        return UR_RESULT_ERROR_UNSUPPORTED_FEATURE;
    }

    ur_virtual_mem_free_params_t params = {&hContext, &pStart, &size};
    uint64_t instance = context.notify_begin(UR_FUNCTION_VIRTUAL_MEM_FREE,
                                             "urVirtualMemFree", &params);

    ur_result_t result = pfnFree(hContext, pStart, size);

    context.notify_end(UR_FUNCTION_VIRTUAL_MEM_FREE, "urVirtualMemFree",
                       &params, &result, instance);

    return result;
}

///////////////////////////////////////////////////////////////////////////////
/// @brief Intercept function for urVirtualMemMap
__urdlllocal ur_result_t UR_APICALL urVirtualMemMap(
    ur_context_handle_t hContext, ///< [in] handle to the context object.
    const void
        *pStart, ///< [in] pointer to the start of the virtual memory range.
    size_t size, ///< [in] size in bytes of the virtual memory range to map.
    ur_physical_mem_handle_t
        hPhysicalMem, ///< [in] handle of the physical memory to map pStart to.
    size_t
        offset, ///< [in] offset in bytes into the physical memory to map pStart to.
    ur_virtual_mem_access_flags_t
        flags ///< [in] access flags for the physical memory mapping.
) {
    auto pfnMap = context.urDdiTable.VirtualMem.pfnMap;

    if (nullptr == pfnMap) {
        return UR_RESULT_ERROR_UNSUPPORTED_FEATURE;
    }

    ur_virtual_mem_map_params_t params = {&hContext,     &pStart, &size,
                                          &hPhysicalMem, &offset, &flags};
    uint64_t instance = context.notify_begin(UR_FUNCTION_VIRTUAL_MEM_MAP,
                                             "urVirtualMemMap", &params);

    ur_result_t result =
        pfnMap(hContext, pStart, size, hPhysicalMem, offset, flags);

    context.notify_end(UR_FUNCTION_VIRTUAL_MEM_MAP, "urVirtualMemMap", &params,
                       &result, instance);

    return result;
}

///////////////////////////////////////////////////////////////////////////////
/// @brief Intercept function for urVirtualMemUnmap
__urdlllocal ur_result_t UR_APICALL urVirtualMemUnmap(
    ur_context_handle_t hContext, ///< [in] handle to the context object.
    const void *
        pStart, ///< [in] pointer to the start of the mapped virtual memory range
    size_t size ///< [in] size in bytes of the virtual memory range.
) {
    auto pfnUnmap = context.urDdiTable.VirtualMem.pfnUnmap;

    if (nullptr == pfnUnmap) {
        return UR_RESULT_ERROR_UNSUPPORTED_FEATURE;
    }

    ur_virtual_mem_unmap_params_t params = {&hContext, &pStart, &size};
    uint64_t instance = context.notify_begin(UR_FUNCTION_VIRTUAL_MEM_UNMAP,
                                             "urVirtualMemUnmap", &params);

    ur_result_t result = pfnUnmap(hContext, pStart, size);

    context.notify_end(UR_FUNCTION_VIRTUAL_MEM_UNMAP, "urVirtualMemUnmap",
                       &params, &result, instance);

    return result;
}

///////////////////////////////////////////////////////////////////////////////
/// @brief Intercept function for urVirtualMemSetAccess
__urdlllocal ur_result_t UR_APICALL urVirtualMemSetAccess(
    ur_context_handle_t hContext, ///< [in] handle to the context object.
    const void
        *pStart, ///< [in] pointer to the start of the virtual memory range.
    size_t size, ///< [in] size in bytes of the virutal memory range.
    ur_virtual_mem_access_flags_t
        flags ///< [in] access flags to set for the mapped virtual memory range.
) {
    auto pfnSetAccess = context.urDdiTable.VirtualMem.pfnSetAccess;

    if (nullptr == pfnSetAccess) {
        return UR_RESULT_ERROR_UNSUPPORTED_FEATURE;
    }

    ur_virtual_mem_set_access_params_t params = {&hContext, &pStart, &size,
                                                 &flags};
    uint64_t instance = context.notify_begin(UR_FUNCTION_VIRTUAL_MEM_SET_ACCESS,
                                             "urVirtualMemSetAccess", &params);

    ur_result_t result = pfnSetAccess(hContext, pStart, size, flags);

    context.notify_end(UR_FUNCTION_VIRTUAL_MEM_SET_ACCESS,
                       "urVirtualMemSetAccess", &params, &result, instance);

    return result;
}

///////////////////////////////////////////////////////////////////////////////
/// @brief Intercept function for urVirtualMemGetInfo
__urdlllocal ur_result_t UR_APICALL urVirtualMemGetInfo(
    ur_context_handle_t hContext, ///< [in] handle to the context object.
    const void
        *pStart, ///< [in] pointer to the start of the virtual memory range.
    size_t size, ///< [in] size in bytes of the virtual memory range.
    ur_virtual_mem_info_t propName, ///< [in] type of the info to query.
    size_t
        propSize, ///< [in] size in bytes of the memory pointed to by pPropValue.
    void *
        pPropValue, ///< [out][optional][typename(propName, propSize)] array of bytes holding
    ///< the info. If propSize is less than the real number of bytes needed to
    ///< return the info then the ::UR_RESULT_ERROR_INVALID_SIZE error is
    ///< returned and pPropValue is not used.
    size_t *
        pPropSizeRet ///< [out][optional] pointer to the actual size in bytes of the queried propName."
) {
    auto pfnGetInfo = context.urDdiTable.VirtualMem.pfnGetInfo;

    if (nullptr == pfnGetInfo) {
        return UR_RESULT_ERROR_UNSUPPORTED_FEATURE;
    }

    ur_virtual_mem_get_info_params_t params = {
        &hContext, &pStart,     &size,        &propName,
        &propSize, &pPropValue, &pPropSizeRet};
    uint64_t instance = context.notify_begin(UR_FUNCTION_VIRTUAL_MEM_GET_INFO,
                                             "urVirtualMemGetInfo", &params);

    ur_result_t result = pfnGetInfo(hContext, pStart, size, propName, propSize,
                                    pPropValue, pPropSizeRet);

    context.notify_end(UR_FUNCTION_VIRTUAL_MEM_GET_INFO, "urVirtualMemGetInfo",
                       &params, &result, instance);

    return result;
}

///////////////////////////////////////////////////////////////////////////////
/// @brief Intercept function for urPhysicalMemCreate
__urdlllocal ur_result_t UR_APICALL urPhysicalMemCreate(
    ur_context_handle_t hContext, ///< [in] handle of the context object.
    ur_device_handle_t hDevice,   ///< [in] handle of the device object.
    size_t
        size, ///< [in] size in bytes of phyisical memory to allocate, must be a multiple
              ///< of ::UR_VIRTUAL_MEM_GRANULARITY_INFO_MINIMUM.
    const ur_physical_mem_properties_t *
        pProperties, ///< [in][optional] pointer to physical memory creation properties.
    ur_physical_mem_handle_t *
        phPhysicalMem ///< [out] pointer to handle of physical memory object created.
) {
    auto pfnCreate = context.urDdiTable.PhysicalMem.pfnCreate;

    if (nullptr == pfnCreate) {
        return UR_RESULT_ERROR_UNSUPPORTED_FEATURE;
    }

    ur_physical_mem_create_params_t params = {&hContext, &hDevice, &size,
                                              &pProperties, &phPhysicalMem};
    uint64_t instance = context.notify_begin(UR_FUNCTION_PHYSICAL_MEM_CREATE,
                                             "urPhysicalMemCreate", &params);

    ur_result_t result =
        pfnCreate(hContext, hDevice, size, pProperties, phPhysicalMem);

    context.notify_end(UR_FUNCTION_PHYSICAL_MEM_CREATE, "urPhysicalMemCreate",
                       &params, &result, instance);

    return result;
}

///////////////////////////////////////////////////////////////////////////////
/// @brief Intercept function for urPhysicalMemRetain
__urdlllocal ur_result_t UR_APICALL urPhysicalMemRetain(
    ur_physical_mem_handle_t
        hPhysicalMem ///< [in] handle of the physical memory object to retain.
) {
    auto pfnRetain = context.urDdiTable.PhysicalMem.pfnRetain;

    if (nullptr == pfnRetain) {
        return UR_RESULT_ERROR_UNSUPPORTED_FEATURE;
    }

    ur_physical_mem_retain_params_t params = {&hPhysicalMem};
    uint64_t instance = context.notify_begin(UR_FUNCTION_PHYSICAL_MEM_RETAIN,
                                             "urPhysicalMemRetain", &params);

    ur_result_t result = pfnRetain(hPhysicalMem);

    context.notify_end(UR_FUNCTION_PHYSICAL_MEM_RETAIN, "urPhysicalMemRetain",
                       &params, &result, instance);

    return result;
}

///////////////////////////////////////////////////////////////////////////////
/// @brief Intercept function for urPhysicalMemRelease
__urdlllocal ur_result_t UR_APICALL urPhysicalMemRelease(
    ur_physical_mem_handle_t
        hPhysicalMem ///< [in] handle of the physical memory object to release.
) {
    auto pfnRelease = context.urDdiTable.PhysicalMem.pfnRelease;

    if (nullptr == pfnRelease) {
        return UR_RESULT_ERROR_UNSUPPORTED_FEATURE;
    }

    ur_physical_mem_release_params_t params = {&hPhysicalMem};
    uint64_t instance = context.notify_begin(UR_FUNCTION_PHYSICAL_MEM_RELEASE,
                                             "urPhysicalMemRelease", &params);

    ur_result_t result = pfnRelease(hPhysicalMem);

    context.notify_end(UR_FUNCTION_PHYSICAL_MEM_RELEASE, "urPhysicalMemRelease",
                       &params, &result, instance);

    return result;
}

///////////////////////////////////////////////////////////////////////////////
/// @brief Intercept function for urProgramCreateWithIL
__urdlllocal ur_result_t UR_APICALL urProgramCreateWithIL(
    ur_context_handle_t hContext, ///< [in] handle of the context instance
    const void *pIL,              ///< [in] pointer to IL binary.
    size_t length,                ///< [in] length of `pIL` in bytes.
    const ur_program_properties_t *
        pProperties, ///< [in][optional] pointer to program creation properties.
    ur_program_handle_t
        *phProgram ///< [out] pointer to handle of program object created.
) {
    auto pfnCreateWithIL = context.urDdiTable.Program.pfnCreateWithIL;

    if (nullptr == pfnCreateWithIL) {
        return UR_RESULT_ERROR_UNSUPPORTED_FEATURE;
    }

    ur_program_create_with_il_params_t params = {&hContext, &pIL, &length,
                                                 &pProperties, &phProgram};
    uint64_t instance = context.notify_begin(UR_FUNCTION_PROGRAM_CREATE_WITH_IL,
                                             "urProgramCreateWithIL", &params);

    ur_result_t result =
        pfnCreateWithIL(hContext, pIL, length, pProperties, phProgram);

    context.notify_end(UR_FUNCTION_PROGRAM_CREATE_WITH_IL,
                       "urProgramCreateWithIL", &params, &result, instance);

    return result;
}

///////////////////////////////////////////////////////////////////////////////
/// @brief Intercept function for urProgramCreateWithBinary
__urdlllocal ur_result_t UR_APICALL urProgramCreateWithBinary(
    ur_context_handle_t hContext, ///< [in] handle of the context instance
    ur_device_handle_t
        hDevice,            ///< [in] handle to device associated with binary.
    size_t size,            ///< [in] size in bytes.
    const uint8_t *pBinary, ///< [in] pointer to binary.
    const ur_program_properties_t *
        pProperties, ///< [in][optional] pointer to program creation properties.
    ur_program_handle_t
        *phProgram ///< [out] pointer to handle of Program object created.
) {
    auto pfnCreateWithBinary = context.urDdiTable.Program.pfnCreateWithBinary;

    if (nullptr == pfnCreateWithBinary) {
        return UR_RESULT_ERROR_UNSUPPORTED_FEATURE;
    }

    ur_program_create_with_binary_params_t params = {
        &hContext, &hDevice, &size, &pBinary, &pProperties, &phProgram};
    uint64_t instance =
        context.notify_begin(UR_FUNCTION_PROGRAM_CREATE_WITH_BINARY,
                             "urProgramCreateWithBinary", &params);

    ur_result_t result = pfnCreateWithBinary(hContext, hDevice, size, pBinary,
                                             pProperties, phProgram);

    context.notify_end(UR_FUNCTION_PROGRAM_CREATE_WITH_BINARY,
                       "urProgramCreateWithBinary", &params, &result, instance);

    return result;
}

///////////////////////////////////////////////////////////////////////////////
/// @brief Intercept function for urProgramBuild
__urdlllocal ur_result_t UR_APICALL urProgramBuild(
    ur_context_handle_t hContext, ///< [in] handle of the context instance.
    ur_program_handle_t hProgram, ///< [in] Handle of the program to build.
    const char *
        pOptions ///< [in][optional] pointer to build options null-terminated string.
) {
    auto pfnBuild = context.urDdiTable.Program.pfnBuild;

    if (nullptr == pfnBuild) {
        return UR_RESULT_ERROR_UNSUPPORTED_FEATURE;
    }

    ur_program_build_params_t params = {&hContext, &hProgram, &pOptions};
    uint64_t instance = context.notify_begin(UR_FUNCTION_PROGRAM_BUILD,
                                             "urProgramBuild", &params);

    ur_result_t result = pfnBuild(hContext, hProgram, pOptions);

    context.notify_end(UR_FUNCTION_PROGRAM_BUILD, "urProgramBuild", &params,
                       &result, instance);

    return result;
}

///////////////////////////////////////////////////////////////////////////////
/// @brief Intercept function for urProgramCompile
__urdlllocal ur_result_t UR_APICALL urProgramCompile(
    ur_context_handle_t hContext, ///< [in] handle of the context instance.
    ur_program_handle_t
        hProgram, ///< [in][out] handle of the program to compile.
    const char *
        pOptions ///< [in][optional] pointer to build options null-terminated string.
) {
    auto pfnCompile = context.urDdiTable.Program.pfnCompile;

    if (nullptr == pfnCompile) {
        return UR_RESULT_ERROR_UNSUPPORTED_FEATURE;
    }

    ur_program_compile_params_t params = {&hContext, &hProgram, &pOptions};
    uint64_t instance = context.notify_begin(UR_FUNCTION_PROGRAM_COMPILE,
                                             "urProgramCompile", &params);

    ur_result_t result = pfnCompile(hContext, hProgram, pOptions);

    context.notify_end(UR_FUNCTION_PROGRAM_COMPILE, "urProgramCompile", &params,
                       &result, instance);

    return result;
}

///////////////////////////////////////////////////////////////////////////////
/// @brief Intercept function for urProgramLink
__urdlllocal ur_result_t UR_APICALL urProgramLink(
    ur_context_handle_t hContext, ///< [in] handle of the context instance.
    uint32_t count, ///< [in] number of program handles in `phPrograms`.
    const ur_program_handle_t *
        phPrograms, ///< [in][range(0, count)] pointer to array of program handles.
    const char *
        pOptions, ///< [in][optional] pointer to linker options null-terminated string.
    ur_program_handle_t
        *phProgram ///< [out] pointer to handle of program object created.
) {
    auto pfnLink = context.urDdiTable.Program.pfnLink;

    if (nullptr == pfnLink) {
        return UR_RESULT_ERROR_UNSUPPORTED_FEATURE;
    }

    ur_program_link_params_t params = {&hContext, &count, &phPrograms,
                                       &pOptions, &phProgram};
    uint64_t instance = context.notify_begin(UR_FUNCTION_PROGRAM_LINK,
                                             "urProgramLink", &params);

    ur_result_t result =
        pfnLink(hContext, count, phPrograms, pOptions, phProgram);

    context.notify_end(UR_FUNCTION_PROGRAM_LINK, "urProgramLink", &params,
                       &result, instance);

    return result;
}

///////////////////////////////////////////////////////////////////////////////
/// @brief Intercept function for urProgramRetain
__urdlllocal ur_result_t UR_APICALL urProgramRetain(
    ur_program_handle_t hProgram ///< [in] handle for the Program to retain
) {
    auto pfnRetain = context.urDdiTable.Program.pfnRetain;

    if (nullptr == pfnRetain) {
        return UR_RESULT_ERROR_UNSUPPORTED_FEATURE;
    }

    ur_program_retain_params_t params = {&hProgram};
    uint64_t instance = context.notify_begin(UR_FUNCTION_PROGRAM_RETAIN,
                                             "urProgramRetain", &params);

    ur_result_t result = pfnRetain(hProgram);

    context.notify_end(UR_FUNCTION_PROGRAM_RETAIN, "urProgramRetain", &params,
                       &result, instance);

    return result;
}

///////////////////////////////////////////////////////////////////////////////
/// @brief Intercept function for urProgramRelease
__urdlllocal ur_result_t UR_APICALL urProgramRelease(
    ur_program_handle_t hProgram ///< [in] handle for the Program to release
) {
    auto pfnRelease = context.urDdiTable.Program.pfnRelease;

    if (nullptr == pfnRelease) {
        return UR_RESULT_ERROR_UNSUPPORTED_FEATURE;
    }

    ur_program_release_params_t params = {&hProgram};
    uint64_t instance = context.notify_begin(UR_FUNCTION_PROGRAM_RELEASE,
                                             "urProgramRelease", &params);

    ur_result_t result = pfnRelease(hProgram);

    context.notify_end(UR_FUNCTION_PROGRAM_RELEASE, "urProgramRelease", &params,
                       &result, instance);

    return result;
}

///////////////////////////////////////////////////////////////////////////////
/// @brief Intercept function for urProgramGetFunctionPointer
__urdlllocal ur_result_t UR_APICALL urProgramGetFunctionPointer(
    ur_device_handle_t
        hDevice, ///< [in] handle of the device to retrieve pointer for.
    ur_program_handle_t
        hProgram, ///< [in] handle of the program to search for function in.
    ///< The program must already be built to the specified device, or
    ///< otherwise ::UR_RESULT_ERROR_INVALID_PROGRAM_EXECUTABLE is returned.
    const char *
        pFunctionName, ///< [in] A null-terminates string denoting the mangled function name.
    void **
        ppFunctionPointer ///< [out] Returns the pointer to the function if it is found in the program.
) {
    auto pfnGetFunctionPointer =
        context.urDdiTable.Program.pfnGetFunctionPointer;

    if (nullptr == pfnGetFunctionPointer) {
        return UR_RESULT_ERROR_UNSUPPORTED_FEATURE;
    }

    ur_program_get_function_pointer_params_t params = {
        &hDevice, &hProgram, &pFunctionName, &ppFunctionPointer};
    uint64_t instance =
        context.notify_begin(UR_FUNCTION_PROGRAM_GET_FUNCTION_POINTER,
                             "urProgramGetFunctionPointer", &params);

    ur_result_t result = pfnGetFunctionPointer(hDevice, hProgram, pFunctionName,
                                               ppFunctionPointer);

    context.notify_end(UR_FUNCTION_PROGRAM_GET_FUNCTION_POINTER,
                       "urProgramGetFunctionPointer", &params, &result,
                       instance);

    return result;
}

///////////////////////////////////////////////////////////////////////////////
/// @brief Intercept function for urProgramGetInfo
__urdlllocal ur_result_t UR_APICALL urProgramGetInfo(
    ur_program_handle_t hProgram, ///< [in] handle of the Program object
    ur_program_info_t propName, ///< [in] name of the Program property to query
    size_t propSize,            ///< [in] the size of the Program property.
    void *
        pPropValue, ///< [in,out][optional][typename(propName, propSize)] array of bytes of
                    ///< holding the program info property.
    ///< If propSize is not equal to or greater than the real number of bytes
    ///< needed to return
    ///< the info then the ::UR_RESULT_ERROR_INVALID_SIZE error is returned and
    ///< pPropValue is not used.
    size_t *
        pPropSizeRet ///< [out][optional] pointer to the actual size in bytes of the queried propName.
) {
    auto pfnGetInfo = context.urDdiTable.Program.pfnGetInfo;

    if (nullptr == pfnGetInfo) {
        return UR_RESULT_ERROR_UNSUPPORTED_FEATURE;
    }

    ur_program_get_info_params_t params = {&hProgram, &propName, &propSize,
                                           &pPropValue, &pPropSizeRet};
    uint64_t instance = context.notify_begin(UR_FUNCTION_PROGRAM_GET_INFO,
                                             "urProgramGetInfo", &params);

    ur_result_t result =
        pfnGetInfo(hProgram, propName, propSize, pPropValue, pPropSizeRet);

    context.notify_end(UR_FUNCTION_PROGRAM_GET_INFO, "urProgramGetInfo",
                       &params, &result, instance);

    return result;
}

///////////////////////////////////////////////////////////////////////////////
/// @brief Intercept function for urProgramGetBuildInfo
__urdlllocal ur_result_t UR_APICALL urProgramGetBuildInfo(
    ur_program_handle_t hProgram, ///< [in] handle of the Program object
    ur_device_handle_t hDevice,   ///< [in] handle of the Device object
    ur_program_build_info_t
        propName,    ///< [in] name of the Program build info to query
    size_t propSize, ///< [in] size of the Program build info property.
    void *
        pPropValue, ///< [in,out][optional][typename(propName, propSize)] value of the Program
                    ///< build property.
    ///< If propSize is not equal to or greater than the real number of bytes
    ///< needed to return the info then the ::UR_RESULT_ERROR_INVALID_SIZE
    ///< error is returned and pPropValue is not used.
    size_t *
        pPropSizeRet ///< [out][optional] pointer to the actual size in bytes of data being
                     ///< queried by propName.
) {
    auto pfnGetBuildInfo = context.urDdiTable.Program.pfnGetBuildInfo;

    if (nullptr == pfnGetBuildInfo) {
        return UR_RESULT_ERROR_UNSUPPORTED_FEATURE;
    }

    ur_program_get_build_info_params_t params = {
        &hProgram, &hDevice, &propName, &propSize, &pPropValue, &pPropSizeRet};
    uint64_t instance = context.notify_begin(UR_FUNCTION_PROGRAM_GET_BUILD_INFO,
                                             "urProgramGetBuildInfo", &params);

    ur_result_t result = pfnGetBuildInfo(hProgram, hDevice, propName, propSize,
                                         pPropValue, pPropSizeRet);

    context.notify_end(UR_FUNCTION_PROGRAM_GET_BUILD_INFO,
                       "urProgramGetBuildInfo", &params, &result, instance);

    return result;
}

///////////////////////////////////////////////////////////////////////////////
/// @brief Intercept function for urProgramSetSpecializationConstants
__urdlllocal ur_result_t UR_APICALL urProgramSetSpecializationConstants(
    ur_program_handle_t hProgram, ///< [in] handle of the Program object
    uint32_t count, ///< [in] the number of elements in the pSpecConstants array
    const ur_specialization_constant_info_t *
        pSpecConstants ///< [in][range(0, count)] array of specialization constant value
                       ///< descriptions
) {
    auto pfnSetSpecializationConstants =
        context.urDdiTable.Program.pfnSetSpecializationConstants;

    if (nullptr == pfnSetSpecializationConstants) {
        return UR_RESULT_ERROR_UNSUPPORTED_FEATURE;
    }

    ur_program_set_specialization_constants_params_t params = {
        &hProgram, &count, &pSpecConstants};
    uint64_t instance =
        context.notify_begin(UR_FUNCTION_PROGRAM_SET_SPECIALIZATION_CONSTANTS,
                             "urProgramSetSpecializationConstants", &params);

    ur_result_t result =
        pfnSetSpecializationConstants(hProgram, count, pSpecConstants);

    context.notify_end(UR_FUNCTION_PROGRAM_SET_SPECIALIZATION_CONSTANTS,
                       "urProgramSetSpecializationConstants", &params, &result,
                       instance);

    return result;
}

///////////////////////////////////////////////////////////////////////////////
/// @brief Intercept function for urProgramGetNativeHandle
__urdlllocal ur_result_t UR_APICALL urProgramGetNativeHandle(
    ur_program_handle_t hProgram, ///< [in] handle of the program.
    ur_native_handle_t *
        phNativeProgram ///< [out] a pointer to the native handle of the program.
) {
    auto pfnGetNativeHandle = context.urDdiTable.Program.pfnGetNativeHandle;

    if (nullptr == pfnGetNativeHandle) {
        return UR_RESULT_ERROR_UNSUPPORTED_FEATURE;
    }

    ur_program_get_native_handle_params_t params = {&hProgram,
                                                    &phNativeProgram};
    uint64_t instance =
        context.notify_begin(UR_FUNCTION_PROGRAM_GET_NATIVE_HANDLE,
                             "urProgramGetNativeHandle", &params);

    ur_result_t result = pfnGetNativeHandle(hProgram, phNativeProgram);

    context.notify_end(UR_FUNCTION_PROGRAM_GET_NATIVE_HANDLE,
                       "urProgramGetNativeHandle", &params, &result, instance);

    return result;
}

///////////////////////////////////////////////////////////////////////////////
/// @brief Intercept function for urProgramCreateWithNativeHandle
__urdlllocal ur_result_t UR_APICALL urProgramCreateWithNativeHandle(
    ur_native_handle_t
        hNativeProgram,           ///< [in] the native handle of the program.
    ur_context_handle_t hContext, ///< [in] handle of the context instance
    const ur_program_native_properties_t *
        pProperties, ///< [in][optional] pointer to native program properties struct.
    ur_program_handle_t *
        phProgram ///< [out] pointer to the handle of the program object created.
) {
    auto pfnCreateWithNativeHandle =
        context.urDdiTable.Program.pfnCreateWithNativeHandle;

    if (nullptr == pfnCreateWithNativeHandle) {
        return UR_RESULT_ERROR_UNSUPPORTED_FEATURE;
    }

    ur_program_create_with_native_handle_params_t params = {
        &hNativeProgram, &hContext, &pProperties, &phProgram};
    uint64_t instance =
        context.notify_begin(UR_FUNCTION_PROGRAM_CREATE_WITH_NATIVE_HANDLE,
                             "urProgramCreateWithNativeHandle", &params);

    ur_result_t result = pfnCreateWithNativeHandle(hNativeProgram, hContext,
                                                   pProperties, phProgram);

    context.notify_end(UR_FUNCTION_PROGRAM_CREATE_WITH_NATIVE_HANDLE,
                       "urProgramCreateWithNativeHandle", &params, &result,
                       instance);

    return result;
}

///////////////////////////////////////////////////////////////////////////////
/// @brief Intercept function for urKernelCreate
__urdlllocal ur_result_t UR_APICALL urKernelCreate(
    ur_program_handle_t hProgram, ///< [in] handle of the program instance
    const char *pKernelName,      ///< [in] pointer to null-terminated string.
    ur_kernel_handle_t
        *phKernel ///< [out] pointer to handle of kernel object created.
) {
    auto pfnCreate = context.urDdiTable.Kernel.pfnCreate;

    if (nullptr == pfnCreate) {
        return UR_RESULT_ERROR_UNSUPPORTED_FEATURE;
    }

    ur_kernel_create_params_t params = {&hProgram, &pKernelName, &phKernel};
    uint64_t instance = context.notify_begin(UR_FUNCTION_KERNEL_CREATE,
                                             "urKernelCreate", &params);

    ur_result_t result = pfnCreate(hProgram, pKernelName, phKernel);

    context.notify_end(UR_FUNCTION_KERNEL_CREATE, "urKernelCreate", &params,
                       &result, instance);

    return result;
}

///////////////////////////////////////////////////////////////////////////////
/// @brief Intercept function for urKernelSetArgValue
__urdlllocal ur_result_t UR_APICALL urKernelSetArgValue(
    ur_kernel_handle_t hKernel, ///< [in] handle of the kernel object
    uint32_t argIndex, ///< [in] argument index in range [0, num args - 1]
    size_t argSize,    ///< [in] size of argument type
    const void
        *pArgValue ///< [in] argument value represented as matching arg type.
) {
    auto pfnSetArgValue = context.urDdiTable.Kernel.pfnSetArgValue;

    if (nullptr == pfnSetArgValue) {
        return UR_RESULT_ERROR_UNSUPPORTED_FEATURE;
    }

    ur_kernel_set_arg_value_params_t params = {&hKernel, &argIndex, &argSize,
                                               &pArgValue};
    uint64_t instance = context.notify_begin(UR_FUNCTION_KERNEL_SET_ARG_VALUE,
                                             "urKernelSetArgValue", &params);

    ur_result_t result = pfnSetArgValue(hKernel, argIndex, argSize, pArgValue);

    context.notify_end(UR_FUNCTION_KERNEL_SET_ARG_VALUE, "urKernelSetArgValue",
                       &params, &result, instance);

    return result;
}

///////////////////////////////////////////////////////////////////////////////
/// @brief Intercept function for urKernelSetArgLocal
__urdlllocal ur_result_t UR_APICALL urKernelSetArgLocal(
    ur_kernel_handle_t hKernel, ///< [in] handle of the kernel object
    uint32_t argIndex, ///< [in] argument index in range [0, num args - 1]
    size_t
        argSize ///< [in] size of the local buffer to be allocated by the runtime
) {
    auto pfnSetArgLocal = context.urDdiTable.Kernel.pfnSetArgLocal;

    if (nullptr == pfnSetArgLocal) {
        return UR_RESULT_ERROR_UNSUPPORTED_FEATURE;
    }

    ur_kernel_set_arg_local_params_t params = {&hKernel, &argIndex, &argSize};
    uint64_t instance = context.notify_begin(UR_FUNCTION_KERNEL_SET_ARG_LOCAL,
                                             "urKernelSetArgLocal", &params);

    ur_result_t result = pfnSetArgLocal(hKernel, argIndex, argSize);

    context.notify_end(UR_FUNCTION_KERNEL_SET_ARG_LOCAL, "urKernelSetArgLocal",
                       &params, &result, instance);

    return result;
}

///////////////////////////////////////////////////////////////////////////////
/// @brief Intercept function for urKernelGetInfo
__urdlllocal ur_result_t UR_APICALL urKernelGetInfo(
    ur_kernel_handle_t hKernel, ///< [in] handle of the Kernel object
    ur_kernel_info_t propName,  ///< [in] name of the Kernel property to query
    size_t propSize,            ///< [in] the size of the Kernel property value.
    void *
        pPropValue, ///< [in,out][optional][typename(propName, propSize)] array of bytes
                    ///< holding the kernel info property.
    ///< If propSize is not equal to or greater than the real number of bytes
    ///< needed to return
    ///< the info then the ::UR_RESULT_ERROR_INVALID_SIZE error is returned and
    ///< pPropValue is not used.
    size_t *
        pPropSizeRet ///< [out][optional] pointer to the actual size in bytes of data being
                     ///< queried by propName.
) {
    auto pfnGetInfo = context.urDdiTable.Kernel.pfnGetInfo;

    if (nullptr == pfnGetInfo) {
        return UR_RESULT_ERROR_UNSUPPORTED_FEATURE;
    }

    ur_kernel_get_info_params_t params = {&hKernel, &propName, &propSize,
                                          &pPropValue, &pPropSizeRet};
    uint64_t instance = context.notify_begin(UR_FUNCTION_KERNEL_GET_INFO,
                                             "urKernelGetInfo", &params);

    ur_result_t result =
        pfnGetInfo(hKernel, propName, propSize, pPropValue, pPropSizeRet);

    context.notify_end(UR_FUNCTION_KERNEL_GET_INFO, "urKernelGetInfo", &params,
                       &result, instance);

    return result;
}

///////////////////////////////////////////////////////////////////////////////
/// @brief Intercept function for urKernelGetGroupInfo
__urdlllocal ur_result_t UR_APICALL urKernelGetGroupInfo(
    ur_kernel_handle_t hKernel, ///< [in] handle of the Kernel object
    ur_device_handle_t hDevice, ///< [in] handle of the Device object
    ur_kernel_group_info_t
        propName,    ///< [in] name of the work Group property to query
    size_t propSize, ///< [in] size of the Kernel Work Group property value
    void *
        pPropValue, ///< [in,out][optional][typename(propName, propSize)] value of the Kernel
                    ///< Work Group property.
    size_t *
        pPropSizeRet ///< [out][optional] pointer to the actual size in bytes of data being
                     ///< queried by propName.
) {
    auto pfnGetGroupInfo = context.urDdiTable.Kernel.pfnGetGroupInfo;

    if (nullptr == pfnGetGroupInfo) {
        return UR_RESULT_ERROR_UNSUPPORTED_FEATURE;
    }

    ur_kernel_get_group_info_params_t params = {
        &hKernel, &hDevice, &propName, &propSize, &pPropValue, &pPropSizeRet};
    uint64_t instance = context.notify_begin(UR_FUNCTION_KERNEL_GET_GROUP_INFO,
                                             "urKernelGetGroupInfo", &params);

    ur_result_t result = pfnGetGroupInfo(hKernel, hDevice, propName, propSize,
                                         pPropValue, pPropSizeRet);

    context.notify_end(UR_FUNCTION_KERNEL_GET_GROUP_INFO,
                       "urKernelGetGroupInfo", &params, &result, instance);

    return result;
}

///////////////////////////////////////////////////////////////////////////////
/// @brief Intercept function for urKernelGetSubGroupInfo
__urdlllocal ur_result_t UR_APICALL urKernelGetSubGroupInfo(
    ur_kernel_handle_t hKernel, ///< [in] handle of the Kernel object
    ur_device_handle_t hDevice, ///< [in] handle of the Device object
    ur_kernel_sub_group_info_t
        propName,    ///< [in] name of the SubGroup property to query
    size_t propSize, ///< [in] size of the Kernel SubGroup property value
    void *
        pPropValue, ///< [in,out][optional][typename(propName, propSize)] value of the Kernel
                    ///< SubGroup property.
    size_t *
        pPropSizeRet ///< [out][optional] pointer to the actual size in bytes of data being
                     ///< queried by propName.
) {
    auto pfnGetSubGroupInfo = context.urDdiTable.Kernel.pfnGetSubGroupInfo;

    if (nullptr == pfnGetSubGroupInfo) {
        return UR_RESULT_ERROR_UNSUPPORTED_FEATURE;
    }

    ur_kernel_get_sub_group_info_params_t params = {
        &hKernel, &hDevice, &propName, &propSize, &pPropValue, &pPropSizeRet};
    uint64_t instance =
        context.notify_begin(UR_FUNCTION_KERNEL_GET_SUB_GROUP_INFO,
                             "urKernelGetSubGroupInfo", &params);

    ur_result_t result = pfnGetSubGroupInfo(hKernel, hDevice, propName,
                                            propSize, pPropValue, pPropSizeRet);

    context.notify_end(UR_FUNCTION_KERNEL_GET_SUB_GROUP_INFO,
                       "urKernelGetSubGroupInfo", &params, &result, instance);

    return result;
}

///////////////////////////////////////////////////////////////////////////////
/// @brief Intercept function for urKernelRetain
__urdlllocal ur_result_t UR_APICALL urKernelRetain(
    ur_kernel_handle_t hKernel ///< [in] handle for the Kernel to retain
) {
    auto pfnRetain = context.urDdiTable.Kernel.pfnRetain;

    if (nullptr == pfnRetain) {
        return UR_RESULT_ERROR_UNSUPPORTED_FEATURE;
    }

    ur_kernel_retain_params_t params = {&hKernel};
    uint64_t instance = context.notify_begin(UR_FUNCTION_KERNEL_RETAIN,
                                             "urKernelRetain", &params);

    ur_result_t result = pfnRetain(hKernel);

    context.notify_end(UR_FUNCTION_KERNEL_RETAIN, "urKernelRetain", &params,
                       &result, instance);

    return result;
}

///////////////////////////////////////////////////////////////////////////////
/// @brief Intercept function for urKernelRelease
__urdlllocal ur_result_t UR_APICALL urKernelRelease(
    ur_kernel_handle_t hKernel ///< [in] handle for the Kernel to release
) {
    auto pfnRelease = context.urDdiTable.Kernel.pfnRelease;

    if (nullptr == pfnRelease) {
        return UR_RESULT_ERROR_UNSUPPORTED_FEATURE;
    }

    ur_kernel_release_params_t params = {&hKernel};
    uint64_t instance = context.notify_begin(UR_FUNCTION_KERNEL_RELEASE,
                                             "urKernelRelease", &params);

    ur_result_t result = pfnRelease(hKernel);

    context.notify_end(UR_FUNCTION_KERNEL_RELEASE, "urKernelRelease", &params,
                       &result, instance);

    return result;
}

///////////////////////////////////////////////////////////////////////////////
/// @brief Intercept function for urKernelSetArgPointer
__urdlllocal ur_result_t UR_APICALL urKernelSetArgPointer(
    ur_kernel_handle_t hKernel, ///< [in] handle of the kernel object
    uint32_t argIndex, ///< [in] argument index in range [0, num args - 1]
    const void *
        pArgValue ///< [in][optional] USM pointer to memory location holding the argument
                  ///< value. If null then argument value is considered null.
) {
    auto pfnSetArgPointer = context.urDdiTable.Kernel.pfnSetArgPointer;

    if (nullptr == pfnSetArgPointer) {
        return UR_RESULT_ERROR_UNSUPPORTED_FEATURE;
    }

    ur_kernel_set_arg_pointer_params_t params = {&hKernel, &argIndex,
                                                 &pArgValue};
    uint64_t instance = context.notify_begin(UR_FUNCTION_KERNEL_SET_ARG_POINTER,
                                             "urKernelSetArgPointer", &params);

    ur_result_t result = pfnSetArgPointer(hKernel, argIndex, pArgValue);

    context.notify_end(UR_FUNCTION_KERNEL_SET_ARG_POINTER,
                       "urKernelSetArgPointer", &params, &result, instance);

    return result;
}

///////////////////////////////////////////////////////////////////////////////
/// @brief Intercept function for urKernelSetExecInfo
__urdlllocal ur_result_t UR_APICALL urKernelSetExecInfo(
    ur_kernel_handle_t hKernel,     ///< [in] handle of the kernel object
    ur_kernel_exec_info_t propName, ///< [in] name of the execution attribute
    size_t propSize,                ///< [in] size in byte the attribute value
    const void *
        pPropValue ///< [in][typename(propName, propSize)] pointer to memory location holding
                   ///< the property value.
) {
    auto pfnSetExecInfo = context.urDdiTable.Kernel.pfnSetExecInfo;

    if (nullptr == pfnSetExecInfo) {
        return UR_RESULT_ERROR_UNSUPPORTED_FEATURE;
    }

    ur_kernel_set_exec_info_params_t params = {&hKernel, &propName, &propSize,
                                               &pPropValue};
    uint64_t instance = context.notify_begin(UR_FUNCTION_KERNEL_SET_EXEC_INFO,
                                             "urKernelSetExecInfo", &params);

    ur_result_t result =
        pfnSetExecInfo(hKernel, propName, propSize, pPropValue);

    context.notify_end(UR_FUNCTION_KERNEL_SET_EXEC_INFO, "urKernelSetExecInfo",
                       &params, &result, instance);

    return result;
}

///////////////////////////////////////////////////////////////////////////////
/// @brief Intercept function for urKernelSetArgSampler
__urdlllocal ur_result_t UR_APICALL urKernelSetArgSampler(
    ur_kernel_handle_t hKernel, ///< [in] handle of the kernel object
    uint32_t argIndex, ///< [in] argument index in range [0, num args - 1]
    ur_sampler_handle_t hArgValue ///< [in] handle of Sampler object.
) {
    auto pfnSetArgSampler = context.urDdiTable.Kernel.pfnSetArgSampler;

    if (nullptr == pfnSetArgSampler) {
        return UR_RESULT_ERROR_UNSUPPORTED_FEATURE;
    }

    ur_kernel_set_arg_sampler_params_t params = {&hKernel, &argIndex,
                                                 &hArgValue};
    uint64_t instance = context.notify_begin(UR_FUNCTION_KERNEL_SET_ARG_SAMPLER,
                                             "urKernelSetArgSampler", &params);

    ur_result_t result = pfnSetArgSampler(hKernel, argIndex, hArgValue);

    context.notify_end(UR_FUNCTION_KERNEL_SET_ARG_SAMPLER,
                       "urKernelSetArgSampler", &params, &result, instance);

    return result;
}

///////////////////////////////////////////////////////////////////////////////
/// @brief Intercept function for urKernelSetArgMemObj
__urdlllocal ur_result_t UR_APICALL urKernelSetArgMemObj(
    ur_kernel_handle_t hKernel, ///< [in] handle of the kernel object
    uint32_t argIndex, ///< [in] argument index in range [0, num args - 1]
    const ur_kernel_arg_mem_obj_properties_t
        *pProperties, ///< [in][optional] pointer to Memory object properties.
    ur_mem_handle_t hArgValue ///< [in][optional] handle of Memory object.
) {
    auto pfnSetArgMemObj = context.urDdiTable.Kernel.pfnSetArgMemObj;

    if (nullptr == pfnSetArgMemObj) {
        return UR_RESULT_ERROR_UNSUPPORTED_FEATURE;
    }

    ur_kernel_set_arg_mem_obj_params_t params = {&hKernel, &argIndex,
                                                 &pProperties, &hArgValue};
    uint64_t instance = context.notify_begin(UR_FUNCTION_KERNEL_SET_ARG_MEM_OBJ,
                                             "urKernelSetArgMemObj", &params);

    ur_result_t result =
        pfnSetArgMemObj(hKernel, argIndex, pProperties, hArgValue);

    context.notify_end(UR_FUNCTION_KERNEL_SET_ARG_MEM_OBJ,
                       "urKernelSetArgMemObj", &params, &result, instance);

    return result;
}

///////////////////////////////////////////////////////////////////////////////
/// @brief Intercept function for urKernelSetSpecializationConstants
__urdlllocal ur_result_t UR_APICALL urKernelSetSpecializationConstants(
    ur_kernel_handle_t hKernel, ///< [in] handle of the kernel object
    uint32_t count, ///< [in] the number of elements in the pSpecConstants array
    const ur_specialization_constant_info_t *
        pSpecConstants ///< [in] array of specialization constant value descriptions
) {
    auto pfnSetSpecializationConstants =
        context.urDdiTable.Kernel.pfnSetSpecializationConstants;

    if (nullptr == pfnSetSpecializationConstants) {
        return UR_RESULT_ERROR_UNSUPPORTED_FEATURE;
    }

    ur_kernel_set_specialization_constants_params_t params = {&hKernel, &count,
                                                              &pSpecConstants};
    uint64_t instance =
        context.notify_begin(UR_FUNCTION_KERNEL_SET_SPECIALIZATION_CONSTANTS,
                             "urKernelSetSpecializationConstants", &params);

    ur_result_t result =
        pfnSetSpecializationConstants(hKernel, count, pSpecConstants);

    context.notify_end(UR_FUNCTION_KERNEL_SET_SPECIALIZATION_CONSTANTS,
                       "urKernelSetSpecializationConstants", &params, &result,
                       instance);

    return result;
}

///////////////////////////////////////////////////////////////////////////////
/// @brief Intercept function for urKernelGetNativeHandle
__urdlllocal ur_result_t UR_APICALL urKernelGetNativeHandle(
    ur_kernel_handle_t hKernel, ///< [in] handle of the kernel.
    ur_native_handle_t
        *phNativeKernel ///< [out] a pointer to the native handle of the kernel.
) {
    auto pfnGetNativeHandle = context.urDdiTable.Kernel.pfnGetNativeHandle;

    if (nullptr == pfnGetNativeHandle) {
        return UR_RESULT_ERROR_UNSUPPORTED_FEATURE;
    }

    ur_kernel_get_native_handle_params_t params = {&hKernel, &phNativeKernel};
    uint64_t instance =
        context.notify_begin(UR_FUNCTION_KERNEL_GET_NATIVE_HANDLE,
                             "urKernelGetNativeHandle", &params);

    ur_result_t result = pfnGetNativeHandle(hKernel, phNativeKernel);

    context.notify_end(UR_FUNCTION_KERNEL_GET_NATIVE_HANDLE,
                       "urKernelGetNativeHandle", &params, &result, instance);

    return result;
}

///////////////////////////////////////////////////////////////////////////////
/// @brief Intercept function for urKernelCreateWithNativeHandle
__urdlllocal ur_result_t UR_APICALL urKernelCreateWithNativeHandle(
    ur_native_handle_t hNativeKernel, ///< [in] the native handle of the kernel.
    ur_context_handle_t hContext,     ///< [in] handle of the context object
    ur_program_handle_t
        hProgram, ///< [in] handle of the program associated with the kernel
    const ur_kernel_native_properties_t *
        pProperties, ///< [in][optional] pointer to native kernel properties struct
    ur_kernel_handle_t
        *phKernel ///< [out] pointer to the handle of the kernel object created.
) {
    auto pfnCreateWithNativeHandle =
        context.urDdiTable.Kernel.pfnCreateWithNativeHandle;

    if (nullptr == pfnCreateWithNativeHandle) {
        return UR_RESULT_ERROR_UNSUPPORTED_FEATURE;
    }

    ur_kernel_create_with_native_handle_params_t params = {
        &hNativeKernel, &hContext, &hProgram, &pProperties, &phKernel};
    uint64_t instance =
        context.notify_begin(UR_FUNCTION_KERNEL_CREATE_WITH_NATIVE_HANDLE,
                             "urKernelCreateWithNativeHandle", &params);

    ur_result_t result = pfnCreateWithNativeHandle(
        hNativeKernel, hContext, hProgram, pProperties, phKernel);

    context.notify_end(UR_FUNCTION_KERNEL_CREATE_WITH_NATIVE_HANDLE,
                       "urKernelCreateWithNativeHandle", &params, &result,
                       instance);

    return result;
}

///////////////////////////////////////////////////////////////////////////////
/// @brief Intercept function for urQueueGetInfo
__urdlllocal ur_result_t UR_APICALL urQueueGetInfo(
    ur_queue_handle_t hQueue, ///< [in] handle of the queue object
    ur_queue_info_t propName, ///< [in] name of the queue property to query
    size_t
        propSize, ///< [in] size in bytes of the queue property value provided
    void *
        pPropValue, ///< [out][optional][typename(propName, propSize)] value of the queue
                    ///< property
    size_t *
        pPropSizeRet ///< [out][optional] size in bytes returned in queue property value
) {
    auto pfnGetInfo = context.urDdiTable.Queue.pfnGetInfo;

    if (nullptr == pfnGetInfo) {
        return UR_RESULT_ERROR_UNSUPPORTED_FEATURE;
    }

    ur_queue_get_info_params_t params = {&hQueue, &propName, &propSize,
                                         &pPropValue, &pPropSizeRet};
    uint64_t instance = context.notify_begin(UR_FUNCTION_QUEUE_GET_INFO,
                                             "urQueueGetInfo", &params);

    ur_result_t result =
        pfnGetInfo(hQueue, propName, propSize, pPropValue, pPropSizeRet);

    context.notify_end(UR_FUNCTION_QUEUE_GET_INFO, "urQueueGetInfo", &params,
                       &result, instance);

    return result;
}

///////////////////////////////////////////////////////////////////////////////
/// @brief Intercept function for urQueueCreate
__urdlllocal ur_result_t UR_APICALL urQueueCreate(
    ur_context_handle_t hContext, ///< [in] handle of the context object
    ur_device_handle_t hDevice,   ///< [in] handle of the device object
    const ur_queue_properties_t
        *pProperties, ///< [in][optional] pointer to queue creation properties.
    ur_queue_handle_t
        *phQueue ///< [out] pointer to handle of queue object created
) {
    auto pfnCreate = context.urDdiTable.Queue.pfnCreate;

    if (nullptr == pfnCreate) {
        return UR_RESULT_ERROR_UNSUPPORTED_FEATURE;
    }

    ur_queue_create_params_t params = {&hContext, &hDevice, &pProperties,
                                       &phQueue};
    uint64_t instance = context.notify_begin(UR_FUNCTION_QUEUE_CREATE,
                                             "urQueueCreate", &params);

    ur_result_t result = pfnCreate(hContext, hDevice, pProperties, phQueue);

    context.notify_end(UR_FUNCTION_QUEUE_CREATE, "urQueueCreate", &params,
                       &result, instance);

    return result;
}

///////////////////////////////////////////////////////////////////////////////
/// @brief Intercept function for urQueueRetain
__urdlllocal ur_result_t UR_APICALL urQueueRetain(
    ur_queue_handle_t hQueue ///< [in] handle of the queue object to get access
) {
    auto pfnRetain = context.urDdiTable.Queue.pfnRetain;

    if (nullptr == pfnRetain) {
        return UR_RESULT_ERROR_UNSUPPORTED_FEATURE;
    }

    ur_queue_retain_params_t params = {&hQueue};
    uint64_t instance = context.notify_begin(UR_FUNCTION_QUEUE_RETAIN,
                                             "urQueueRetain", &params);

    ur_result_t result = pfnRetain(hQueue);

    context.notify_end(UR_FUNCTION_QUEUE_RETAIN, "urQueueRetain", &params,
                       &result, instance);

    return result;
}

///////////////////////////////////////////////////////////////////////////////
/// @brief Intercept function for urQueueRelease
__urdlllocal ur_result_t UR_APICALL urQueueRelease(
    ur_queue_handle_t hQueue ///< [in] handle of the queue object to release
) {
    auto pfnRelease = context.urDdiTable.Queue.pfnRelease;

    if (nullptr == pfnRelease) {
        return UR_RESULT_ERROR_UNSUPPORTED_FEATURE;
    }

    ur_queue_release_params_t params = {&hQueue};
    uint64_t instance = context.notify_begin(UR_FUNCTION_QUEUE_RELEASE,
                                             "urQueueRelease", &params);

    ur_result_t result = pfnRelease(hQueue);

    context.notify_end(UR_FUNCTION_QUEUE_RELEASE, "urQueueRelease", &params,
                       &result, instance);

    return result;
}

///////////////////////////////////////////////////////////////////////////////
/// @brief Intercept function for urQueueGetNativeHandle
__urdlllocal ur_result_t UR_APICALL urQueueGetNativeHandle(
    ur_queue_handle_t hQueue, ///< [in] handle of the queue.
    ur_queue_native_desc_t
        *pDesc, ///< [in][optional] pointer to native descriptor
    ur_native_handle_t
        *phNativeQueue ///< [out] a pointer to the native handle of the queue.
) {
    auto pfnGetNativeHandle = context.urDdiTable.Queue.pfnGetNativeHandle;

    if (nullptr == pfnGetNativeHandle) {
        return UR_RESULT_ERROR_UNSUPPORTED_FEATURE;
    }

    ur_queue_get_native_handle_params_t params = {&hQueue, &pDesc,
                                                  &phNativeQueue};
    uint64_t instance = context.notify_begin(
        UR_FUNCTION_QUEUE_GET_NATIVE_HANDLE, "urQueueGetNativeHandle", &params);

    ur_result_t result = pfnGetNativeHandle(hQueue, pDesc, phNativeQueue);

    context.notify_end(UR_FUNCTION_QUEUE_GET_NATIVE_HANDLE,
                       "urQueueGetNativeHandle", &params, &result, instance);

    return result;
}

///////////////////////////////////////////////////////////////////////////////
/// @brief Intercept function for urQueueCreateWithNativeHandle
__urdlllocal ur_result_t UR_APICALL urQueueCreateWithNativeHandle(
    ur_native_handle_t hNativeQueue, ///< [in] the native handle of the queue.
    ur_context_handle_t hContext,    ///< [in] handle of the context object
    ur_device_handle_t hDevice,      ///< [in] handle of the device object
    const ur_queue_native_properties_t *
        pProperties, ///< [in][optional] pointer to native queue properties struct
    ur_queue_handle_t
        *phQueue ///< [out] pointer to the handle of the queue object created.
) {
    auto pfnCreateWithNativeHandle =
        context.urDdiTable.Queue.pfnCreateWithNativeHandle;

    if (nullptr == pfnCreateWithNativeHandle) {
        return UR_RESULT_ERROR_UNSUPPORTED_FEATURE;
    }

    ur_queue_create_with_native_handle_params_t params = {
        &hNativeQueue, &hContext, &hDevice, &pProperties, &phQueue};
    uint64_t instance =
        context.notify_begin(UR_FUNCTION_QUEUE_CREATE_WITH_NATIVE_HANDLE,
                             "urQueueCreateWithNativeHandle", &params);

    ur_result_t result = pfnCreateWithNativeHandle(
        hNativeQueue, hContext, hDevice, pProperties, phQueue);

    context.notify_end(UR_FUNCTION_QUEUE_CREATE_WITH_NATIVE_HANDLE,
                       "urQueueCreateWithNativeHandle", &params, &result,
                       instance);

    return result;
}

///////////////////////////////////////////////////////////////////////////////
/// @brief Intercept function for urQueueFinish
__urdlllocal ur_result_t UR_APICALL urQueueFinish(
    ur_queue_handle_t hQueue ///< [in] handle of the queue to be finished.
) {
    auto pfnFinish = context.urDdiTable.Queue.pfnFinish;

    if (nullptr == pfnFinish) {
        return UR_RESULT_ERROR_UNSUPPORTED_FEATURE;
    }

    ur_queue_finish_params_t params = {&hQueue};
    uint64_t instance = context.notify_begin(UR_FUNCTION_QUEUE_FINISH,
                                             "urQueueFinish", &params);

    ur_result_t result = pfnFinish(hQueue);

    context.notify_end(UR_FUNCTION_QUEUE_FINISH, "urQueueFinish", &params,
                       &result, instance);

    return result;
}

///////////////////////////////////////////////////////////////////////////////
/// @brief Intercept function for urQueueFlush
__urdlllocal ur_result_t UR_APICALL urQueueFlush(
    ur_queue_handle_t hQueue ///< [in] handle of the queue to be flushed.
) {
    auto pfnFlush = context.urDdiTable.Queue.pfnFlush;

    if (nullptr == pfnFlush) {
        return UR_RESULT_ERROR_UNSUPPORTED_FEATURE;
    }

    ur_queue_flush_params_t params = {&hQueue};
    uint64_t instance =
        context.notify_begin(UR_FUNCTION_QUEUE_FLUSH, "urQueueFlush", &params);

    ur_result_t result = pfnFlush(hQueue);

    context.notify_end(UR_FUNCTION_QUEUE_FLUSH, "urQueueFlush", &params,
                       &result, instance);

    return result;
}

///////////////////////////////////////////////////////////////////////////////
/// @brief Intercept function for urEventGetInfo
__urdlllocal ur_result_t UR_APICALL urEventGetInfo(
    ur_event_handle_t hEvent, ///< [in] handle of the event object
    ur_event_info_t propName, ///< [in] the name of the event property to query
    size_t propSize, ///< [in] size in bytes of the event property value
    void *
        pPropValue, ///< [out][optional][typename(propName, propSize)] value of the event
                    ///< property
    size_t *pPropSizeRet ///< [out][optional] bytes returned in event property
) {
    auto pfnGetInfo = context.urDdiTable.Event.pfnGetInfo;

    if (nullptr == pfnGetInfo) {
        return UR_RESULT_ERROR_UNSUPPORTED_FEATURE;
    }

    ur_event_get_info_params_t params = {&hEvent, &propName, &propSize,
                                         &pPropValue, &pPropSizeRet};
    uint64_t instance = context.notify_begin(UR_FUNCTION_EVENT_GET_INFO,
                                             "urEventGetInfo", &params);

    ur_result_t result =
        pfnGetInfo(hEvent, propName, propSize, pPropValue, pPropSizeRet);

    context.notify_end(UR_FUNCTION_EVENT_GET_INFO, "urEventGetInfo", &params,
                       &result, instance);

    return result;
}

///////////////////////////////////////////////////////////////////////////////
/// @brief Intercept function for urEventGetProfilingInfo
__urdlllocal ur_result_t UR_APICALL urEventGetProfilingInfo(
    ur_event_handle_t hEvent, ///< [in] handle of the event object
    ur_profiling_info_t
        propName,    ///< [in] the name of the profiling property to query
    size_t propSize, ///< [in] size in bytes of the profiling property value
    void *
        pPropValue, ///< [out][optional][typename(propName, propSize)] value of the profiling
                    ///< property
    size_t *
        pPropSizeRet ///< [out][optional] pointer to the actual size in bytes returned in
                     ///< propValue
) {
    auto pfnGetProfilingInfo = context.urDdiTable.Event.pfnGetProfilingInfo;

    if (nullptr == pfnGetProfilingInfo) {
        return UR_RESULT_ERROR_UNSUPPORTED_FEATURE;
    }

    ur_event_get_profiling_info_params_t params = {
        &hEvent, &propName, &propSize, &pPropValue, &pPropSizeRet};
    uint64_t instance =
        context.notify_begin(UR_FUNCTION_EVENT_GET_PROFILING_INFO,
                             "urEventGetProfilingInfo", &params);

    ur_result_t result = pfnGetProfilingInfo(hEvent, propName, propSize,
                                             pPropValue, pPropSizeRet);

    context.notify_end(UR_FUNCTION_EVENT_GET_PROFILING_INFO,
                       "urEventGetProfilingInfo", &params, &result, instance);

    return result;
}

///////////////////////////////////////////////////////////////////////////////
/// @brief Intercept function for urEventWait
__urdlllocal ur_result_t UR_APICALL urEventWait(
    uint32_t numEvents, ///< [in] number of events in the event list
    const ur_event_handle_t *
        phEventWaitList ///< [in][range(0, numEvents)] pointer to a list of events to wait for
                        ///< completion
) {
    auto pfnWait = context.urDdiTable.Event.pfnWait;

    if (nullptr == pfnWait) {
        return UR_RESULT_ERROR_UNSUPPORTED_FEATURE;
    }

    ur_event_wait_params_t params = {&numEvents, &phEventWaitList};
    uint64_t instance =
        context.notify_begin(UR_FUNCTION_EVENT_WAIT, "urEventWait", &params);

    ur_result_t result = pfnWait(numEvents, phEventWaitList);

    context.notify_end(UR_FUNCTION_EVENT_WAIT, "urEventWait", &params, &result,
                       instance);

    return result;
}

///////////////////////////////////////////////////////////////////////////////
/// @brief Intercept function for urEventRetain
__urdlllocal ur_result_t UR_APICALL urEventRetain(
    ur_event_handle_t hEvent ///< [in] handle of the event object
) {
    auto pfnRetain = context.urDdiTable.Event.pfnRetain;

    if (nullptr == pfnRetain) {
        return UR_RESULT_ERROR_UNSUPPORTED_FEATURE;
    }

    ur_event_retain_params_t params = {&hEvent};
    uint64_t instance = context.notify_begin(UR_FUNCTION_EVENT_RETAIN,
                                             "urEventRetain", &params);

    ur_result_t result = pfnRetain(hEvent);

    context.notify_end(UR_FUNCTION_EVENT_RETAIN, "urEventRetain", &params,
                       &result, instance);

    return result;
}

///////////////////////////////////////////////////////////////////////////////
/// @brief Intercept function for urEventRelease
__urdlllocal ur_result_t UR_APICALL urEventRelease(
    ur_event_handle_t hEvent ///< [in] handle of the event object
) {
    auto pfnRelease = context.urDdiTable.Event.pfnRelease;

    if (nullptr == pfnRelease) {
        return UR_RESULT_ERROR_UNSUPPORTED_FEATURE;
    }

    ur_event_release_params_t params = {&hEvent};
    uint64_t instance = context.notify_begin(UR_FUNCTION_EVENT_RELEASE,
                                             "urEventRelease", &params);

    ur_result_t result = pfnRelease(hEvent);

    context.notify_end(UR_FUNCTION_EVENT_RELEASE, "urEventRelease", &params,
                       &result, instance);

    return result;
}

///////////////////////////////////////////////////////////////////////////////
/// @brief Intercept function for urEventGetNativeHandle
__urdlllocal ur_result_t UR_APICALL urEventGetNativeHandle(
    ur_event_handle_t hEvent, ///< [in] handle of the event.
    ur_native_handle_t
        *phNativeEvent ///< [out] a pointer to the native handle of the event.
) {
    auto pfnGetNativeHandle = context.urDdiTable.Event.pfnGetNativeHandle;

    if (nullptr == pfnGetNativeHandle) {
        return UR_RESULT_ERROR_UNSUPPORTED_FEATURE;
    }

    ur_event_get_native_handle_params_t params = {&hEvent, &phNativeEvent};
    uint64_t instance = context.notify_begin(
        UR_FUNCTION_EVENT_GET_NATIVE_HANDLE, "urEventGetNativeHandle", &params);

    ur_result_t result = pfnGetNativeHandle(hEvent, phNativeEvent);

    context.notify_end(UR_FUNCTION_EVENT_GET_NATIVE_HANDLE,
                       "urEventGetNativeHandle", &params, &result, instance);

    return result;
}

///////////////////////////////////////////////////////////////////////////////
/// @brief Intercept function for urEventCreateWithNativeHandle
__urdlllocal ur_result_t UR_APICALL urEventCreateWithNativeHandle(
    ur_native_handle_t hNativeEvent, ///< [in] the native handle of the event.
    ur_context_handle_t hContext,    ///< [in] handle of the context object
    const ur_event_native_properties_t *
        pProperties, ///< [in][optional] pointer to native event properties struct
    ur_event_handle_t
        *phEvent ///< [out] pointer to the handle of the event object created.
) {
    auto pfnCreateWithNativeHandle =
        context.urDdiTable.Event.pfnCreateWithNativeHandle;

    if (nullptr == pfnCreateWithNativeHandle) {
        return UR_RESULT_ERROR_UNSUPPORTED_FEATURE;
    }

    ur_event_create_with_native_handle_params_t params = {
        &hNativeEvent, &hContext, &pProperties, &phEvent};
    uint64_t instance =
        context.notify_begin(UR_FUNCTION_EVENT_CREATE_WITH_NATIVE_HANDLE,
                             "urEventCreateWithNativeHandle", &params);

    ur_result_t result =
        pfnCreateWithNativeHandle(hNativeEvent, hContext, pProperties, phEvent);

    context.notify_end(UR_FUNCTION_EVENT_CREATE_WITH_NATIVE_HANDLE,
                       "urEventCreateWithNativeHandle", &params, &result,
                       instance);

    return result;
}

///////////////////////////////////////////////////////////////////////////////
/// @brief Intercept function for urEventSetCallback
__urdlllocal ur_result_t UR_APICALL urEventSetCallback(
    ur_event_handle_t hEvent,       ///< [in] handle of the event object
    ur_execution_info_t execStatus, ///< [in] execution status of the event
    ur_event_callback_t pfnNotify,  ///< [in] execution status of the event
    void *
        pUserData ///< [in][out][optional] pointer to data to be passed to callback.
) {
    auto pfnSetCallback = context.urDdiTable.Event.pfnSetCallback;

    if (nullptr == pfnSetCallback) {
        return UR_RESULT_ERROR_UNSUPPORTED_FEATURE;
    }

    ur_event_set_callback_params_t params = {&hEvent, &execStatus, &pfnNotify,
                                             &pUserData};
    uint64_t instance = context.notify_begin(UR_FUNCTION_EVENT_SET_CALLBACK,
                                             "urEventSetCallback", &params);

    ur_result_t result =
        pfnSetCallback(hEvent, execStatus, pfnNotify, pUserData);

    context.notify_end(UR_FUNCTION_EVENT_SET_CALLBACK, "urEventSetCallback",
                       &params, &result, instance);

    return result;
}

///////////////////////////////////////////////////////////////////////////////
/// @brief Intercept function for urEnqueueKernelLaunch
__urdlllocal ur_result_t UR_APICALL urEnqueueKernelLaunch(
    ur_queue_handle_t hQueue,   ///< [in] handle of the queue object
    ur_kernel_handle_t hKernel, ///< [in] handle of the kernel object
    uint32_t
        workDim, ///< [in] number of dimensions, from 1 to 3, to specify the global and
                 ///< work-group work-items
    const size_t *
        pGlobalWorkOffset, ///< [in] pointer to an array of workDim unsigned values that specify the
    ///< offset used to calculate the global ID of a work-item
    const size_t *
        pGlobalWorkSize, ///< [in] pointer to an array of workDim unsigned values that specify the
    ///< number of global work-items in workDim that will execute the kernel
    ///< function
    const size_t *
        pLocalWorkSize, ///< [in][optional] pointer to an array of workDim unsigned values that
    ///< specify the number of local work-items forming a work-group that will
    ///< execute the kernel function.
    ///< If nullptr, the runtime implementation will choose the work-group
    ///< size.
    uint32_t numEventsInWaitList, ///< [in] size of the event wait list
    const ur_event_handle_t *
        phEventWaitList, ///< [in][optional][range(0, numEventsInWaitList)] pointer to a list of
    ///< events that must be complete before the kernel execution.
    ///< If nullptr, the numEventsInWaitList must be 0, indicating that no wait
    ///< event.
    ur_event_handle_t *
        phEvent ///< [out][optional] return an event object that identifies this particular
                ///< kernel execution instance.
) {
    auto pfnKernelLaunch = context.urDdiTable.Enqueue.pfnKernelLaunch;

    if (nullptr == pfnKernelLaunch) {
        return UR_RESULT_ERROR_UNSUPPORTED_FEATURE;
    }

    ur_enqueue_kernel_launch_params_t params = {&hQueue,
                                                &hKernel,
                                                &workDim,
                                                &pGlobalWorkOffset,
                                                &pGlobalWorkSize,
                                                &pLocalWorkSize,
                                                &numEventsInWaitList,
                                                &phEventWaitList,
                                                &phEvent};
    uint64_t instance = context.notify_begin(UR_FUNCTION_ENQUEUE_KERNEL_LAUNCH,
                                             "urEnqueueKernelLaunch", &params);

    ur_result_t result = pfnKernelLaunch(
        hQueue, hKernel, workDim, pGlobalWorkOffset, pGlobalWorkSize,
        pLocalWorkSize, numEventsInWaitList, phEventWaitList, phEvent);

    context.notify_end(UR_FUNCTION_ENQUEUE_KERNEL_LAUNCH,
                       "urEnqueueKernelLaunch", &params, &result, instance);

    return result;
}

///////////////////////////////////////////////////////////////////////////////
/// @brief Intercept function for urEnqueueEventsWait
__urdlllocal ur_result_t UR_APICALL urEnqueueEventsWait(
    ur_queue_handle_t hQueue,     ///< [in] handle of the queue object
    uint32_t numEventsInWaitList, ///< [in] size of the event wait list
    const ur_event_handle_t *
        phEventWaitList, ///< [in][optional][range(0, numEventsInWaitList)] pointer to a list of
    ///< events that must be complete before this command can be executed.
    ///< If nullptr, the numEventsInWaitList must be 0, indicating that all
    ///< previously enqueued commands
    ///< must be complete.
    ur_event_handle_t *
        phEvent ///< [out][optional] return an event object that identifies this particular
                ///< command instance.
) {
    auto pfnEventsWait = context.urDdiTable.Enqueue.pfnEventsWait;

    if (nullptr == pfnEventsWait) {
        return UR_RESULT_ERROR_UNSUPPORTED_FEATURE;
    }

    ur_enqueue_events_wait_params_t params = {&hQueue, &numEventsInWaitList,
                                              &phEventWaitList, &phEvent};
    uint64_t instance = context.notify_begin(UR_FUNCTION_ENQUEUE_EVENTS_WAIT,
                                             "urEnqueueEventsWait", &params);

    ur_result_t result =
        pfnEventsWait(hQueue, numEventsInWaitList, phEventWaitList, phEvent);

    context.notify_end(UR_FUNCTION_ENQUEUE_EVENTS_WAIT, "urEnqueueEventsWait",
                       &params, &result, instance);

    return result;
}

///////////////////////////////////////////////////////////////////////////////
/// @brief Intercept function for urEnqueueEventsWaitWithBarrier
__urdlllocal ur_result_t UR_APICALL urEnqueueEventsWaitWithBarrier(
    ur_queue_handle_t hQueue,     ///< [in] handle of the queue object
    uint32_t numEventsInWaitList, ///< [in] size of the event wait list
    const ur_event_handle_t *
        phEventWaitList, ///< [in][optional][range(0, numEventsInWaitList)] pointer to a list of
    ///< events that must be complete before this command can be executed.
    ///< If nullptr, the numEventsInWaitList must be 0, indicating that all
    ///< previously enqueued commands
    ///< must be complete.
    ur_event_handle_t *
        phEvent ///< [out][optional] return an event object that identifies this particular
                ///< command instance.
) {
    auto pfnEventsWaitWithBarrier =
        context.urDdiTable.Enqueue.pfnEventsWaitWithBarrier;

    if (nullptr == pfnEventsWaitWithBarrier) {
        return UR_RESULT_ERROR_UNSUPPORTED_FEATURE;
    }

    ur_enqueue_events_wait_with_barrier_params_t params = {
        &hQueue, &numEventsInWaitList, &phEventWaitList, &phEvent};
    uint64_t instance =
        context.notify_begin(UR_FUNCTION_ENQUEUE_EVENTS_WAIT_WITH_BARRIER,
                             "urEnqueueEventsWaitWithBarrier", &params);

    ur_result_t result = pfnEventsWaitWithBarrier(hQueue, numEventsInWaitList,
                                                  phEventWaitList, phEvent);

    context.notify_end(UR_FUNCTION_ENQUEUE_EVENTS_WAIT_WITH_BARRIER,
                       "urEnqueueEventsWaitWithBarrier", &params, &result,
                       instance);

    return result;
}

///////////////////////////////////////////////////////////////////////////////
/// @brief Intercept function for urEnqueueMemBufferRead
__urdlllocal ur_result_t UR_APICALL urEnqueueMemBufferRead(
    ur_queue_handle_t hQueue, ///< [in] handle of the queue object
    ur_mem_handle_t hBuffer,  ///< [in] handle of the buffer object
    bool blockingRead, ///< [in] indicates blocking (true), non-blocking (false)
    size_t offset,     ///< [in] offset in bytes in the buffer object
    size_t size,       ///< [in] size in bytes of data being read
    void *pDst, ///< [in] pointer to host memory where data is to be read into
    uint32_t numEventsInWaitList, ///< [in] size of the event wait list
    const ur_event_handle_t *
        phEventWaitList, ///< [in][optional][range(0, numEventsInWaitList)] pointer to a list of
    ///< events that must be complete before this command can be executed.
    ///< If nullptr, the numEventsInWaitList must be 0, indicating that this
    ///< command does not wait on any event to complete.
    ur_event_handle_t *
        phEvent ///< [out][optional] return an event object that identifies this particular
                ///< command instance.
) {
    auto pfnMemBufferRead = context.urDdiTable.Enqueue.pfnMemBufferRead;

    if (nullptr == pfnMemBufferRead) {
        return UR_RESULT_ERROR_UNSUPPORTED_FEATURE;
    }

    ur_enqueue_mem_buffer_read_params_t params = {
        &hQueue, &hBuffer, &blockingRead,        &offset,
        &size,   &pDst,    &numEventsInWaitList, &phEventWaitList,
        &phEvent};
    uint64_t instance = context.notify_begin(
        UR_FUNCTION_ENQUEUE_MEM_BUFFER_READ, "urEnqueueMemBufferRead", &params);

    ur_result_t result =
        pfnMemBufferRead(hQueue, hBuffer, blockingRead, offset, size, pDst,
                         numEventsInWaitList, phEventWaitList, phEvent);

    context.notify_end(UR_FUNCTION_ENQUEUE_MEM_BUFFER_READ,
                       "urEnqueueMemBufferRead", &params, &result, instance);

    return result;
}

///////////////////////////////////////////////////////////////////////////////
/// @brief Intercept function for urEnqueueMemBufferWrite
__urdlllocal ur_result_t UR_APICALL urEnqueueMemBufferWrite(
    ur_queue_handle_t hQueue, ///< [in] handle of the queue object
    ur_mem_handle_t hBuffer,  ///< [in] handle of the buffer object
    bool
        blockingWrite, ///< [in] indicates blocking (true), non-blocking (false)
    size_t offset,     ///< [in] offset in bytes in the buffer object
    size_t size,       ///< [in] size in bytes of data being written
    const void
        *pSrc, ///< [in] pointer to host memory where data is to be written from
    uint32_t numEventsInWaitList, ///< [in] size of the event wait list
    const ur_event_handle_t *
        phEventWaitList, ///< [in][optional][range(0, numEventsInWaitList)] pointer to a list of
    ///< events that must be complete before this command can be executed.
    ///< If nullptr, the numEventsInWaitList must be 0, indicating that this
    ///< command does not wait on any event to complete.
    ur_event_handle_t *
        phEvent ///< [out][optional] return an event object that identifies this particular
                ///< command instance.
) {
    auto pfnMemBufferWrite = context.urDdiTable.Enqueue.pfnMemBufferWrite;

    if (nullptr == pfnMemBufferWrite) {
        return UR_RESULT_ERROR_UNSUPPORTED_FEATURE;
    }

    ur_enqueue_mem_buffer_write_params_t params = {
        &hQueue, &hBuffer, &blockingWrite,       &offset,
        &size,   &pSrc,    &numEventsInWaitList, &phEventWaitList,
        &phEvent};
    uint64_t instance =
        context.notify_begin(UR_FUNCTION_ENQUEUE_MEM_BUFFER_WRITE,
                             "urEnqueueMemBufferWrite", &params);

    ur_result_t result =
        pfnMemBufferWrite(hQueue, hBuffer, blockingWrite, offset, size, pSrc,
                          numEventsInWaitList, phEventWaitList, phEvent);

    context.notify_end(UR_FUNCTION_ENQUEUE_MEM_BUFFER_WRITE,
                       "urEnqueueMemBufferWrite", &params, &result, instance);

    return result;
}

///////////////////////////////////////////////////////////////////////////////
/// @brief Intercept function for urEnqueueMemBufferReadRect
__urdlllocal ur_result_t UR_APICALL urEnqueueMemBufferReadRect(
    ur_queue_handle_t hQueue, ///< [in] handle of the queue object
    ur_mem_handle_t hBuffer,  ///< [in] handle of the buffer object
    bool blockingRead, ///< [in] indicates blocking (true), non-blocking (false)
    ur_rect_offset_t bufferOrigin, ///< [in] 3D offset in the buffer
    ur_rect_offset_t hostOrigin,   ///< [in] 3D offset in the host region
    ur_rect_region_t
        region, ///< [in] 3D rectangular region descriptor: width, height, depth
    size_t
        bufferRowPitch, ///< [in] length of each row in bytes in the buffer object
    size_t
        bufferSlicePitch, ///< [in] length of each 2D slice in bytes in the buffer object being read
    size_t
        hostRowPitch, ///< [in] length of each row in bytes in the host memory region pointed by
                      ///< dst
    size_t
        hostSlicePitch, ///< [in] length of each 2D slice in bytes in the host memory region
                        ///< pointed by dst
    void *pDst, ///< [in] pointer to host memory where data is to be read into
    uint32_t numEventsInWaitList, ///< [in] size of the event wait list
    const ur_event_handle_t *
        phEventWaitList, ///< [in][optional][range(0, numEventsInWaitList)] pointer to a list of
    ///< events that must be complete before this command can be executed.
    ///< If nullptr, the numEventsInWaitList must be 0, indicating that this
    ///< command does not wait on any event to complete.
    ur_event_handle_t *
        phEvent ///< [out][optional] return an event object that identifies this particular
                ///< command instance.
) {
    auto pfnMemBufferReadRect = context.urDdiTable.Enqueue.pfnMemBufferReadRect;

    if (nullptr == pfnMemBufferReadRect) {
        return UR_RESULT_ERROR_UNSUPPORTED_FEATURE;
    }

    ur_enqueue_mem_buffer_read_rect_params_t params = {&hQueue,
                                                       &hBuffer,
                                                       &blockingRead,
                                                       &bufferOrigin,
                                                       &hostOrigin,
                                                       &region,
                                                       &bufferRowPitch,
                                                       &bufferSlicePitch,
                                                       &hostRowPitch,
                                                       &hostSlicePitch,
                                                       &pDst,
                                                       &numEventsInWaitList,
                                                       &phEventWaitList,
                                                       &phEvent};
    uint64_t instance =
        context.notify_begin(UR_FUNCTION_ENQUEUE_MEM_BUFFER_READ_RECT,
                             "urEnqueueMemBufferReadRect", &params);

    ur_result_t result = pfnMemBufferReadRect(
        hQueue, hBuffer, blockingRead, bufferOrigin, hostOrigin, region,
        bufferRowPitch, bufferSlicePitch, hostRowPitch, hostSlicePitch, pDst,
        numEventsInWaitList, phEventWaitList, phEvent);

    context.notify_end(UR_FUNCTION_ENQUEUE_MEM_BUFFER_READ_RECT,
                       "urEnqueueMemBufferReadRect", &params, &result,
                       instance);

    return result;
}

///////////////////////////////////////////////////////////////////////////////
/// @brief Intercept function for urEnqueueMemBufferWriteRect
__urdlllocal ur_result_t UR_APICALL urEnqueueMemBufferWriteRect(
    ur_queue_handle_t hQueue, ///< [in] handle of the queue object
    ur_mem_handle_t hBuffer,  ///< [in] handle of the buffer object
    bool
        blockingWrite, ///< [in] indicates blocking (true), non-blocking (false)
    ur_rect_offset_t bufferOrigin, ///< [in] 3D offset in the buffer
    ur_rect_offset_t hostOrigin,   ///< [in] 3D offset in the host region
    ur_rect_region_t
        region, ///< [in] 3D rectangular region descriptor: width, height, depth
    size_t
        bufferRowPitch, ///< [in] length of each row in bytes in the buffer object
    size_t
        bufferSlicePitch, ///< [in] length of each 2D slice in bytes in the buffer object being
                          ///< written
    size_t
        hostRowPitch, ///< [in] length of each row in bytes in the host memory region pointed by
                      ///< src
    size_t
        hostSlicePitch, ///< [in] length of each 2D slice in bytes in the host memory region
                        ///< pointed by src
    void
        *pSrc, ///< [in] pointer to host memory where data is to be written from
    uint32_t numEventsInWaitList, ///< [in] size of the event wait list
    const ur_event_handle_t *
        phEventWaitList, ///< [in][optional][range(0, numEventsInWaitList)] points to a list of
    ///< events that must be complete before this command can be executed.
    ///< If nullptr, the numEventsInWaitList must be 0, indicating that this
    ///< command does not wait on any event to complete.
    ur_event_handle_t *
        phEvent ///< [out][optional] return an event object that identifies this particular
                ///< command instance.
) {
    auto pfnMemBufferWriteRect =
        context.urDdiTable.Enqueue.pfnMemBufferWriteRect;

    if (nullptr == pfnMemBufferWriteRect) {
        return UR_RESULT_ERROR_UNSUPPORTED_FEATURE;
    }

    ur_enqueue_mem_buffer_write_rect_params_t params = {&hQueue,
                                                        &hBuffer,
                                                        &blockingWrite,
                                                        &bufferOrigin,
                                                        &hostOrigin,
                                                        &region,
                                                        &bufferRowPitch,
                                                        &bufferSlicePitch,
                                                        &hostRowPitch,
                                                        &hostSlicePitch,
                                                        &pSrc,
                                                        &numEventsInWaitList,
                                                        &phEventWaitList,
                                                        &phEvent};
    uint64_t instance =
        context.notify_begin(UR_FUNCTION_ENQUEUE_MEM_BUFFER_WRITE_RECT,
                             "urEnqueueMemBufferWriteRect", &params);

    ur_result_t result = pfnMemBufferWriteRect(
        hQueue, hBuffer, blockingWrite, bufferOrigin, hostOrigin, region,
        bufferRowPitch, bufferSlicePitch, hostRowPitch, hostSlicePitch, pSrc,
        numEventsInWaitList, phEventWaitList, phEvent);

    context.notify_end(UR_FUNCTION_ENQUEUE_MEM_BUFFER_WRITE_RECT,
                       "urEnqueueMemBufferWriteRect", &params, &result,
                       instance);

    return result;
}

///////////////////////////////////////////////////////////////////////////////
/// @brief Intercept function for urEnqueueMemBufferCopy
__urdlllocal ur_result_t UR_APICALL urEnqueueMemBufferCopy(
    ur_queue_handle_t hQueue,   ///< [in] handle of the queue object
    ur_mem_handle_t hBufferSrc, ///< [in] handle of the src buffer object
    ur_mem_handle_t hBufferDst, ///< [in] handle of the dest buffer object
    size_t srcOffset, ///< [in] offset into hBufferSrc to begin copying from
    size_t dstOffset, ///< [in] offset info hBufferDst to begin copying into
    size_t size,      ///< [in] size in bytes of data being copied
    uint32_t numEventsInWaitList, ///< [in] size of the event wait list
    const ur_event_handle_t *
        phEventWaitList, ///< [in][optional][range(0, numEventsInWaitList)] pointer to a list of
    ///< events that must be complete before this command can be executed.
    ///< If nullptr, the numEventsInWaitList must be 0, indicating that this
    ///< command does not wait on any event to complete.
    ur_event_handle_t *
        phEvent ///< [out][optional] return an event object that identifies this particular
                ///< command instance.
) {
    auto pfnMemBufferCopy = context.urDdiTable.Enqueue.pfnMemBufferCopy;

    if (nullptr == pfnMemBufferCopy) {
        return UR_RESULT_ERROR_UNSUPPORTED_FEATURE;
    }

    ur_enqueue_mem_buffer_copy_params_t params = {
        &hQueue, &hBufferSrc,          &hBufferDst,      &srcOffset, &dstOffset,
        &size,   &numEventsInWaitList, &phEventWaitList, &phEvent};
    uint64_t instance = context.notify_begin(
        UR_FUNCTION_ENQUEUE_MEM_BUFFER_COPY, "urEnqueueMemBufferCopy", &params);

    ur_result_t result =
        pfnMemBufferCopy(hQueue, hBufferSrc, hBufferDst, srcOffset, dstOffset,
                         size, numEventsInWaitList, phEventWaitList, phEvent);

    context.notify_end(UR_FUNCTION_ENQUEUE_MEM_BUFFER_COPY,
                       "urEnqueueMemBufferCopy", &params, &result, instance);

    return result;
}

///////////////////////////////////////////////////////////////////////////////
/// @brief Intercept function for urEnqueueMemBufferCopyRect
__urdlllocal ur_result_t UR_APICALL urEnqueueMemBufferCopyRect(
    ur_queue_handle_t hQueue,   ///< [in] handle of the queue object
    ur_mem_handle_t hBufferSrc, ///< [in] handle of the source buffer object
    ur_mem_handle_t hBufferDst, ///< [in] handle of the dest buffer object
    ur_rect_offset_t srcOrigin, ///< [in] 3D offset in the source buffer
    ur_rect_offset_t dstOrigin, ///< [in] 3D offset in the destination buffer
    ur_rect_region_t
        region, ///< [in] source 3D rectangular region descriptor: width, height, depth
    size_t
        srcRowPitch, ///< [in] length of each row in bytes in the source buffer object
    size_t
        srcSlicePitch, ///< [in] length of each 2D slice in bytes in the source buffer object
    size_t
        dstRowPitch, ///< [in] length of each row in bytes in the destination buffer object
    size_t
        dstSlicePitch, ///< [in] length of each 2D slice in bytes in the destination buffer object
    uint32_t numEventsInWaitList, ///< [in] size of the event wait list
    const ur_event_handle_t *
        phEventWaitList, ///< [in][optional][range(0, numEventsInWaitList)] pointer to a list of
    ///< events that must be complete before this command can be executed.
    ///< If nullptr, the numEventsInWaitList must be 0, indicating that this
    ///< command does not wait on any event to complete.
    ur_event_handle_t *
        phEvent ///< [out][optional] return an event object that identifies this particular
                ///< command instance.
) {
    auto pfnMemBufferCopyRect = context.urDdiTable.Enqueue.pfnMemBufferCopyRect;

    if (nullptr == pfnMemBufferCopyRect) {
        return UR_RESULT_ERROR_UNSUPPORTED_FEATURE;
    }

    ur_enqueue_mem_buffer_copy_rect_params_t params = {
        &hQueue,      &hBufferSrc,    &hBufferDst,          &srcOrigin,
        &dstOrigin,   &region,        &srcRowPitch,         &srcSlicePitch,
        &dstRowPitch, &dstSlicePitch, &numEventsInWaitList, &phEventWaitList,
        &phEvent};
    uint64_t instance =
        context.notify_begin(UR_FUNCTION_ENQUEUE_MEM_BUFFER_COPY_RECT,
                             "urEnqueueMemBufferCopyRect", &params);

    ur_result_t result = pfnMemBufferCopyRect(
        hQueue, hBufferSrc, hBufferDst, srcOrigin, dstOrigin, region,
        srcRowPitch, srcSlicePitch, dstRowPitch, dstSlicePitch,
        numEventsInWaitList, phEventWaitList, phEvent);

    context.notify_end(UR_FUNCTION_ENQUEUE_MEM_BUFFER_COPY_RECT,
                       "urEnqueueMemBufferCopyRect", &params, &result,
                       instance);

    return result;
}

///////////////////////////////////////////////////////////////////////////////
/// @brief Intercept function for urEnqueueMemBufferFill
__urdlllocal ur_result_t UR_APICALL urEnqueueMemBufferFill(
    ur_queue_handle_t hQueue, ///< [in] handle of the queue object
    ur_mem_handle_t hBuffer,  ///< [in] handle of the buffer object
    const void *pPattern,     ///< [in] pointer to the fill pattern
    size_t patternSize,       ///< [in] size in bytes of the pattern
    size_t offset,            ///< [in] offset into the buffer
    size_t size, ///< [in] fill size in bytes, must be a multiple of patternSize
    uint32_t numEventsInWaitList, ///< [in] size of the event wait list
    const ur_event_handle_t *
        phEventWaitList, ///< [in][optional][range(0, numEventsInWaitList)] pointer to a list of
    ///< events that must be complete before this command can be executed.
    ///< If nullptr, the numEventsInWaitList must be 0, indicating that this
    ///< command does not wait on any event to complete.
    ur_event_handle_t *
        phEvent ///< [out][optional] return an event object that identifies this particular
                ///< command instance.
) {
    auto pfnMemBufferFill = context.urDdiTable.Enqueue.pfnMemBufferFill;

    if (nullptr == pfnMemBufferFill) {
        return UR_RESULT_ERROR_UNSUPPORTED_FEATURE;
    }

    ur_enqueue_mem_buffer_fill_params_t params = {&hQueue,
                                                  &hBuffer,
                                                  &pPattern,
                                                  &patternSize,
                                                  &offset,
                                                  &size,
                                                  &numEventsInWaitList,
                                                  &phEventWaitList,
                                                  &phEvent};
    uint64_t instance = context.notify_begin(
        UR_FUNCTION_ENQUEUE_MEM_BUFFER_FILL, "urEnqueueMemBufferFill", &params);

    ur_result_t result =
        pfnMemBufferFill(hQueue, hBuffer, pPattern, patternSize, offset, size,
                         numEventsInWaitList, phEventWaitList, phEvent);

    context.notify_end(UR_FUNCTION_ENQUEUE_MEM_BUFFER_FILL,
                       "urEnqueueMemBufferFill", &params, &result, instance);

    return result;
}

///////////////////////////////////////////////////////////////////////////////
/// @brief Intercept function for urEnqueueMemImageRead
__urdlllocal ur_result_t UR_APICALL urEnqueueMemImageRead(
    ur_queue_handle_t hQueue, ///< [in] handle of the queue object
    ur_mem_handle_t hImage,   ///< [in] handle of the image object
    bool blockingRead, ///< [in] indicates blocking (true), non-blocking (false)
    ur_rect_offset_t
        origin, ///< [in] defines the (x,y,z) offset in pixels in the 1D, 2D, or 3D image
    ur_rect_region_t
        region, ///< [in] defines the (width, height, depth) in pixels of the 1D, 2D, or 3D
                ///< image
    size_t rowPitch,   ///< [in] length of each row in bytes
    size_t slicePitch, ///< [in] length of each 2D slice of the 3D image
    void *pDst, ///< [in] pointer to host memory where image is to be read into
    uint32_t numEventsInWaitList, ///< [in] size of the event wait list
    const ur_event_handle_t *
        phEventWaitList, ///< [in][optional][range(0, numEventsInWaitList)] pointer to a list of
    ///< events that must be complete before this command can be executed.
    ///< If nullptr, the numEventsInWaitList must be 0, indicating that this
    ///< command does not wait on any event to complete.
    ur_event_handle_t *
        phEvent ///< [out][optional] return an event object that identifies this particular
                ///< command instance.
) {
    auto pfnMemImageRead = context.urDdiTable.Enqueue.pfnMemImageRead;

    if (nullptr == pfnMemImageRead) {
        return UR_RESULT_ERROR_UNSUPPORTED_FEATURE;
    }

    ur_enqueue_mem_image_read_params_t params = {
        &hQueue,          &hImage, &blockingRead,
        &origin,          &region, &rowPitch,
        &slicePitch,      &pDst,   &numEventsInWaitList,
        &phEventWaitList, &phEvent};
    uint64_t instance = context.notify_begin(UR_FUNCTION_ENQUEUE_MEM_IMAGE_READ,
                                             "urEnqueueMemImageRead", &params);

    ur_result_t result = pfnMemImageRead(
        hQueue, hImage, blockingRead, origin, region, rowPitch, slicePitch,
        pDst, numEventsInWaitList, phEventWaitList, phEvent);

    context.notify_end(UR_FUNCTION_ENQUEUE_MEM_IMAGE_READ,
                       "urEnqueueMemImageRead", &params, &result, instance);

    return result;
}

///////////////////////////////////////////////////////////////////////////////
/// @brief Intercept function for urEnqueueMemImageWrite
__urdlllocal ur_result_t UR_APICALL urEnqueueMemImageWrite(
    ur_queue_handle_t hQueue, ///< [in] handle of the queue object
    ur_mem_handle_t hImage,   ///< [in] handle of the image object
    bool
        blockingWrite, ///< [in] indicates blocking (true), non-blocking (false)
    ur_rect_offset_t
        origin, ///< [in] defines the (x,y,z) offset in pixels in the 1D, 2D, or 3D image
    ur_rect_region_t
        region, ///< [in] defines the (width, height, depth) in pixels of the 1D, 2D, or 3D
                ///< image
    size_t rowPitch,   ///< [in] length of each row in bytes
    size_t slicePitch, ///< [in] length of each 2D slice of the 3D image
    void *pSrc, ///< [in] pointer to host memory where image is to be read into
    uint32_t numEventsInWaitList, ///< [in] size of the event wait list
    const ur_event_handle_t *
        phEventWaitList, ///< [in][optional][range(0, numEventsInWaitList)] pointer to a list of
    ///< events that must be complete before this command can be executed.
    ///< If nullptr, the numEventsInWaitList must be 0, indicating that this
    ///< command does not wait on any event to complete.
    ur_event_handle_t *
        phEvent ///< [out][optional] return an event object that identifies this particular
                ///< command instance.
) {
    auto pfnMemImageWrite = context.urDdiTable.Enqueue.pfnMemImageWrite;

    if (nullptr == pfnMemImageWrite) {
        return UR_RESULT_ERROR_UNSUPPORTED_FEATURE;
    }

    ur_enqueue_mem_image_write_params_t params = {
        &hQueue,          &hImage, &blockingWrite,
        &origin,          &region, &rowPitch,
        &slicePitch,      &pSrc,   &numEventsInWaitList,
        &phEventWaitList, &phEvent};
    uint64_t instance = context.notify_begin(
        UR_FUNCTION_ENQUEUE_MEM_IMAGE_WRITE, "urEnqueueMemImageWrite", &params);

    ur_result_t result = pfnMemImageWrite(
        hQueue, hImage, blockingWrite, origin, region, rowPitch, slicePitch,
        pSrc, numEventsInWaitList, phEventWaitList, phEvent);

    context.notify_end(UR_FUNCTION_ENQUEUE_MEM_IMAGE_WRITE,
                       "urEnqueueMemImageWrite", &params, &result, instance);

    return result;
}

///////////////////////////////////////////////////////////////////////////////
/// @brief Intercept function for urEnqueueMemImageCopy
__urdlllocal ur_result_t UR_APICALL urEnqueueMemImageCopy(
    ur_queue_handle_t hQueue,  ///< [in] handle of the queue object
    ur_mem_handle_t hImageSrc, ///< [in] handle of the src image object
    ur_mem_handle_t hImageDst, ///< [in] handle of the dest image object
    ur_rect_offset_t
        srcOrigin, ///< [in] defines the (x,y,z) offset in pixels in the source 1D, 2D, or 3D
                   ///< image
    ur_rect_offset_t
        dstOrigin, ///< [in] defines the (x,y,z) offset in pixels in the destination 1D, 2D,
                   ///< or 3D image
    ur_rect_region_t
        region, ///< [in] defines the (width, height, depth) in pixels of the 1D, 2D, or 3D
                ///< image
    uint32_t numEventsInWaitList, ///< [in] size of the event wait list
    const ur_event_handle_t *
        phEventWaitList, ///< [in][optional][range(0, numEventsInWaitList)] pointer to a list of
    ///< events that must be complete before this command can be executed.
    ///< If nullptr, the numEventsInWaitList must be 0, indicating that this
    ///< command does not wait on any event to complete.
    ur_event_handle_t *
        phEvent ///< [out][optional] return an event object that identifies this particular
                ///< command instance.
) {
    auto pfnMemImageCopy = context.urDdiTable.Enqueue.pfnMemImageCopy;

    if (nullptr == pfnMemImageCopy) {
        return UR_RESULT_ERROR_UNSUPPORTED_FEATURE;
    }

    ur_enqueue_mem_image_copy_params_t params = {
        &hQueue, &hImageSrc,           &hImageDst,       &srcOrigin, &dstOrigin,
        &region, &numEventsInWaitList, &phEventWaitList, &phEvent};
    uint64_t instance = context.notify_begin(UR_FUNCTION_ENQUEUE_MEM_IMAGE_COPY,
                                             "urEnqueueMemImageCopy", &params);

    ur_result_t result =
        pfnMemImageCopy(hQueue, hImageSrc, hImageDst, srcOrigin, dstOrigin,
                        region, numEventsInWaitList, phEventWaitList, phEvent);

    context.notify_end(UR_FUNCTION_ENQUEUE_MEM_IMAGE_COPY,
                       "urEnqueueMemImageCopy", &params, &result, instance);

    return result;
}

///////////////////////////////////////////////////////////////////////////////
/// @brief Intercept function for urEnqueueMemBufferMap
__urdlllocal ur_result_t UR_APICALL urEnqueueMemBufferMap(
    ur_queue_handle_t hQueue, ///< [in] handle of the queue object
    ur_mem_handle_t hBuffer,  ///< [in] handle of the buffer object
    bool blockingMap, ///< [in] indicates blocking (true), non-blocking (false)
    ur_map_flags_t mapFlags, ///< [in] flags for read, write, readwrite mapping
    size_t offset, ///< [in] offset in bytes of the buffer region being mapped
    size_t size,   ///< [in] size in bytes of the buffer region being mapped
    uint32_t numEventsInWaitList, ///< [in] size of the event wait list
    const ur_event_handle_t *
        phEventWaitList, ///< [in][optional][range(0, numEventsInWaitList)] pointer to a list of
    ///< events that must be complete before this command can be executed.
    ///< If nullptr, the numEventsInWaitList must be 0, indicating that this
    ///< command does not wait on any event to complete.
    ur_event_handle_t *
        phEvent, ///< [out][optional] return an event object that identifies this particular
                 ///< command instance.
    void **ppRetMap ///< [out] return mapped pointer.  TODO: move it before
                    ///< numEventsInWaitList?
) {
    auto pfnMemBufferMap = context.urDdiTable.Enqueue.pfnMemBufferMap;

    if (nullptr == pfnMemBufferMap) {
        return UR_RESULT_ERROR_UNSUPPORTED_FEATURE;
    }

    ur_enqueue_mem_buffer_map_params_t params = {
        &hQueue,  &hBuffer, &blockingMap,         &mapFlags,
        &offset,  &size,    &numEventsInWaitList, &phEventWaitList,
        &phEvent, &ppRetMap};
    uint64_t instance = context.notify_begin(UR_FUNCTION_ENQUEUE_MEM_BUFFER_MAP,
                                             "urEnqueueMemBufferMap", &params);

    ur_result_t result = pfnMemBufferMap(hQueue, hBuffer, blockingMap, mapFlags,
                                         offset, size, numEventsInWaitList,
                                         phEventWaitList, phEvent, ppRetMap);

    context.notify_end(UR_FUNCTION_ENQUEUE_MEM_BUFFER_MAP,
                       "urEnqueueMemBufferMap", &params, &result, instance);

    return result;
}

///////////////////////////////////////////////////////////////////////////////
/// @brief Intercept function for urEnqueueMemUnmap
__urdlllocal ur_result_t UR_APICALL urEnqueueMemUnmap(
    ur_queue_handle_t hQueue, ///< [in] handle of the queue object
    ur_mem_handle_t
        hMem,         ///< [in] handle of the memory (buffer or image) object
    void *pMappedPtr, ///< [in] mapped host address
    uint32_t numEventsInWaitList, ///< [in] size of the event wait list
    const ur_event_handle_t *
        phEventWaitList, ///< [in][optional][range(0, numEventsInWaitList)] pointer to a list of
    ///< events that must be complete before this command can be executed.
    ///< If nullptr, the numEventsInWaitList must be 0, indicating that this
    ///< command does not wait on any event to complete.
    ur_event_handle_t *
        phEvent ///< [out][optional] return an event object that identifies this particular
                ///< command instance.
) {
    auto pfnMemUnmap = context.urDdiTable.Enqueue.pfnMemUnmap;

    if (nullptr == pfnMemUnmap) {
        return UR_RESULT_ERROR_UNSUPPORTED_FEATURE;
    }

    ur_enqueue_mem_unmap_params_t params = {
        &hQueue,          &hMem,   &pMappedPtr, &numEventsInWaitList,
        &phEventWaitList, &phEvent};
    uint64_t instance = context.notify_begin(UR_FUNCTION_ENQUEUE_MEM_UNMAP,
                                             "urEnqueueMemUnmap", &params);

    ur_result_t result =
        pfnMemUnmap(hQueue, hMem, pMappedPtr, numEventsInWaitList,
                    phEventWaitList, phEvent);

    context.notify_end(UR_FUNCTION_ENQUEUE_MEM_UNMAP, "urEnqueueMemUnmap",
                       &params, &result, instance);

    return result;
}

///////////////////////////////////////////////////////////////////////////////
/// @brief Intercept function for urEnqueueUSMFill
__urdlllocal ur_result_t UR_APICALL urEnqueueUSMFill(
    ur_queue_handle_t hQueue, ///< [in] handle of the queue object
    void *ptr,                ///< [in] pointer to USM memory object
    size_t
        patternSize, ///< [in] the size in bytes of the pattern. Must be a power of 2 and less
                     ///< than or equal to width.
    const void
        *pPattern, ///< [in] pointer with the bytes of the pattern to set.
    size_t
        size, ///< [in] size in bytes to be set. Must be a multiple of patternSize.
    uint32_t numEventsInWaitList, ///< [in] size of the event wait list
    const ur_event_handle_t *
        phEventWaitList, ///< [in][optional][range(0, numEventsInWaitList)] pointer to a list of
    ///< events that must be complete before this command can be executed.
    ///< If nullptr, the numEventsInWaitList must be 0, indicating that this
    ///< command does not wait on any event to complete.
    ur_event_handle_t *
        phEvent ///< [out][optional] return an event object that identifies this particular
                ///< command instance.
) {
    auto pfnUSMFill = context.urDdiTable.Enqueue.pfnUSMFill;

    if (nullptr == pfnUSMFill) {
        return UR_RESULT_ERROR_UNSUPPORTED_FEATURE;
    }

    ur_enqueue_usm_fill_params_t params = {
        &hQueue,          &ptr,    &patternSize,
        &pPattern,        &size,   &numEventsInWaitList,
        &phEventWaitList, &phEvent};
    uint64_t instance = context.notify_begin(UR_FUNCTION_ENQUEUE_USM_FILL,
                                             "urEnqueueUSMFill", &params);

    ur_result_t result =
        pfnUSMFill(hQueue, ptr, patternSize, pPattern, size,
                   numEventsInWaitList, phEventWaitList, phEvent);

    context.notify_end(UR_FUNCTION_ENQUEUE_USM_FILL, "urEnqueueUSMFill",
                       &params, &result, instance);

    return result;
}

///////////////////////////////////////////////////////////////////////////////
/// @brief Intercept function for urEnqueueUSMMemcpy
__urdlllocal ur_result_t UR_APICALL urEnqueueUSMMemcpy(
    ur_queue_handle_t hQueue, ///< [in] handle of the queue object
    bool blocking,            ///< [in] blocking or non-blocking copy
    void *pDst,       ///< [in] pointer to the destination USM memory object
    const void *pSrc, ///< [in] pointer to the source USM memory object
    size_t size,      ///< [in] size in bytes to be copied
    uint32_t numEventsInWaitList, ///< [in] size of the event wait list
    const ur_event_handle_t *
        phEventWaitList, ///< [in][optional][range(0, numEventsInWaitList)] pointer to a list of
    ///< events that must be complete before this command can be executed.
    ///< If nullptr, the numEventsInWaitList must be 0, indicating that this
    ///< command does not wait on any event to complete.
    ur_event_handle_t *
        phEvent ///< [out][optional] return an event object that identifies this particular
                ///< command instance.
) {
    auto pfnUSMMemcpy = context.urDdiTable.Enqueue.pfnUSMMemcpy;

    if (nullptr == pfnUSMMemcpy) {
        return UR_RESULT_ERROR_UNSUPPORTED_FEATURE;
    }

    ur_enqueue_usm_memcpy_params_t params = {
        &hQueue,          &blocking, &pDst, &pSrc, &size, &numEventsInWaitList,
        &phEventWaitList, &phEvent};
    uint64_t instance = context.notify_begin(UR_FUNCTION_ENQUEUE_USM_MEMCPY,
                                             "urEnqueueUSMMemcpy", &params);

    ur_result_t result =
        pfnUSMMemcpy(hQueue, blocking, pDst, pSrc, size, numEventsInWaitList,
                     phEventWaitList, phEvent);

    context.notify_end(UR_FUNCTION_ENQUEUE_USM_MEMCPY, "urEnqueueUSMMemcpy",
                       &params, &result, instance);

    return result;
}

///////////////////////////////////////////////////////////////////////////////
/// @brief Intercept function for urEnqueueUSMPrefetch
__urdlllocal ur_result_t UR_APICALL urEnqueueUSMPrefetch(
    ur_queue_handle_t hQueue,       ///< [in] handle of the queue object
    const void *pMem,               ///< [in] pointer to the USM memory object
    size_t size,                    ///< [in] size in bytes to be fetched
    ur_usm_migration_flags_t flags, ///< [in] USM prefetch flags
    uint32_t numEventsInWaitList,   ///< [in] size of the event wait list
    const ur_event_handle_t *
        phEventWaitList, ///< [in][optional][range(0, numEventsInWaitList)] pointer to a list of
    ///< events that must be complete before this command can be executed.
    ///< If nullptr, the numEventsInWaitList must be 0, indicating that this
    ///< command does not wait on any event to complete.
    ur_event_handle_t *
        phEvent ///< [out][optional] return an event object that identifies this particular
                ///< command instance.
) {
    auto pfnUSMPrefetch = context.urDdiTable.Enqueue.pfnUSMPrefetch;

    if (nullptr == pfnUSMPrefetch) {
        return UR_RESULT_ERROR_UNSUPPORTED_FEATURE;
    }

    ur_enqueue_usm_prefetch_params_t params = {
        &hQueue,          &pMem,   &size, &flags, &numEventsInWaitList,
        &phEventWaitList, &phEvent};
    uint64_t instance = context.notify_begin(UR_FUNCTION_ENQUEUE_USM_PREFETCH,
                                             "urEnqueueUSMPrefetch", &params);

    ur_result_t result =
        pfnUSMPrefetch(hQueue, pMem, size, flags, numEventsInWaitList,
                       phEventWaitList, phEvent);

    context.notify_end(UR_FUNCTION_ENQUEUE_USM_PREFETCH, "urEnqueueUSMPrefetch",
                       &params, &result, instance);

    return result;
}

///////////////////////////////////////////////////////////////////////////////
/// @brief Intercept function for urEnqueueUSMAdvise
__urdlllocal ur_result_t UR_APICALL urEnqueueUSMAdvise(
    ur_queue_handle_t hQueue,     ///< [in] handle of the queue object
    const void *pMem,             ///< [in] pointer to the USM memory object
    size_t size,                  ///< [in] size in bytes to be advised
    ur_usm_advice_flags_t advice, ///< [in] USM memory advice
    ur_event_handle_t *
        phEvent ///< [out][optional] return an event object that identifies this particular
                ///< command instance.
) {
    auto pfnUSMAdvise = context.urDdiTable.Enqueue.pfnUSMAdvise;

    if (nullptr == pfnUSMAdvise) {
        return UR_RESULT_ERROR_UNSUPPORTED_FEATURE;
    }

    ur_enqueue_usm_advise_params_t params = {&hQueue, &pMem, &size, &advice,
                                             &phEvent};
    uint64_t instance = context.notify_begin(UR_FUNCTION_ENQUEUE_USM_ADVISE,
                                             "urEnqueueUSMAdvise", &params);

    ur_result_t result = pfnUSMAdvise(hQueue, pMem, size, advice, phEvent);

    context.notify_end(UR_FUNCTION_ENQUEUE_USM_ADVISE, "urEnqueueUSMAdvise",
                       &params, &result, instance);

    return result;
}

///////////////////////////////////////////////////////////////////////////////
/// @brief Intercept function for urEnqueueUSMFill2D
__urdlllocal ur_result_t UR_APICALL urEnqueueUSMFill2D(
    ur_queue_handle_t hQueue, ///< [in] handle of the queue to submit to.
    void *pMem,               ///< [in] pointer to memory to be filled.
    size_t
        pitch, ///< [in] the total width of the destination memory including padding.
    size_t
        patternSize, ///< [in] the size in bytes of the pattern. Must be a power of 2 and less
                     ///< than or equal to width.
    const void
        *pPattern, ///< [in] pointer with the bytes of the pattern to set.
    size_t
        width, ///< [in] the width in bytes of each row to fill. Must be a multiple of
               ///< patternSize.
    size_t height,                ///< [in] the height of the columns to fill.
    uint32_t numEventsInWaitList, ///< [in] size of the event wait list
    const ur_event_handle_t *
        phEventWaitList, ///< [in][optional][range(0, numEventsInWaitList)] pointer to a list of
    ///< events that must be complete before the kernel execution.
    ///< If nullptr, the numEventsInWaitList must be 0, indicating that no wait
    ///< event.
    ur_event_handle_t *
        phEvent ///< [out][optional] return an event object that identifies this particular
                ///< kernel execution instance.
) {
    auto pfnUSMFill2D = context.urDdiTable.Enqueue.pfnUSMFill2D;

    if (nullptr == pfnUSMFill2D) {
        return UR_RESULT_ERROR_UNSUPPORTED_FEATURE;
    }

    ur_enqueue_usm_fill_2d_params_t params = {
        &hQueue,          &pMem,   &pitch,  &patternSize,
        &pPattern,        &width,  &height, &numEventsInWaitList,
        &phEventWaitList, &phEvent};
    uint64_t instance = context.notify_begin(UR_FUNCTION_ENQUEUE_USM_FILL_2D,
                                             "urEnqueueUSMFill2D", &params);

    ur_result_t result =
        pfnUSMFill2D(hQueue, pMem, pitch, patternSize, pPattern, width, height,
                     numEventsInWaitList, phEventWaitList, phEvent);

    context.notify_end(UR_FUNCTION_ENQUEUE_USM_FILL_2D, "urEnqueueUSMFill2D",
                       &params, &result, instance);

    return result;
}

///////////////////////////////////////////////////////////////////////////////
/// @brief Intercept function for urEnqueueUSMMemcpy2D
__urdlllocal ur_result_t UR_APICALL urEnqueueUSMMemcpy2D(
    ur_queue_handle_t hQueue, ///< [in] handle of the queue to submit to.
    bool blocking, ///< [in] indicates if this operation should block the host.
    void *pDst,    ///< [in] pointer to memory where data will be copied.
    size_t
        dstPitch, ///< [in] the total width of the source memory including padding.
    const void *pSrc, ///< [in] pointer to memory to be copied.
    size_t
        srcPitch, ///< [in] the total width of the source memory including padding.
    size_t width,  ///< [in] the width in bytes of each row to be copied.
    size_t height, ///< [in] the height of columns to be copied.
    uint32_t numEventsInWaitList, ///< [in] size of the event wait list
    const ur_event_handle_t *
        phEventWaitList, ///< [in][optional][range(0, numEventsInWaitList)] pointer to a list of
    ///< events that must be complete before the kernel execution.
    ///< If nullptr, the numEventsInWaitList must be 0, indicating that no wait
    ///< event.
    ur_event_handle_t *
        phEvent ///< [out][optional] return an event object that identifies this particular
                ///< kernel execution instance.
) {
    auto pfnUSMMemcpy2D = context.urDdiTable.Enqueue.pfnUSMMemcpy2D;

    if (nullptr == pfnUSMMemcpy2D) {
        return UR_RESULT_ERROR_UNSUPPORTED_FEATURE;
    }

    ur_enqueue_usm_memcpy_2d_params_t params = {
        &hQueue,          &blocking, &pDst,
        &dstPitch,        &pSrc,     &srcPitch,
        &width,           &height,   &numEventsInWaitList,
        &phEventWaitList, &phEvent};
    uint64_t instance = context.notify_begin(UR_FUNCTION_ENQUEUE_USM_MEMCPY_2D,
                                             "urEnqueueUSMMemcpy2D", &params);

    ur_result_t result =
        pfnUSMMemcpy2D(hQueue, blocking, pDst, dstPitch, pSrc, srcPitch, width,
                       height, numEventsInWaitList, phEventWaitList, phEvent);

    context.notify_end(UR_FUNCTION_ENQUEUE_USM_MEMCPY_2D,
                       "urEnqueueUSMMemcpy2D", &params, &result, instance);

    return result;
}

///////////////////////////////////////////////////////////////////////////////
/// @brief Intercept function for urEnqueueDeviceGlobalVariableWrite
__urdlllocal ur_result_t UR_APICALL urEnqueueDeviceGlobalVariableWrite(
    ur_queue_handle_t hQueue, ///< [in] handle of the queue to submit to.
    ur_program_handle_t
        hProgram, ///< [in] handle of the program containing the device global variable.
    const char
        *name, ///< [in] the unique identifier for the device global variable.
    bool blockingWrite, ///< [in] indicates if this operation should block.
    size_t count,       ///< [in] the number of bytes to copy.
    size_t
        offset, ///< [in] the byte offset into the device global variable to start copying.
    const void *pSrc, ///< [in] pointer to where the data must be copied from.
    uint32_t numEventsInWaitList, ///< [in] size of the event wait list.
    const ur_event_handle_t *
        phEventWaitList, ///< [in][optional][range(0, numEventsInWaitList)] pointer to a list of
    ///< events that must be complete before the kernel execution.
    ///< If nullptr, the numEventsInWaitList must be 0, indicating that no wait
    ///< event.
    ur_event_handle_t *
        phEvent ///< [out][optional] return an event object that identifies this particular
                ///< kernel execution instance.
) {
    auto pfnDeviceGlobalVariableWrite =
        context.urDdiTable.Enqueue.pfnDeviceGlobalVariableWrite;

    if (nullptr == pfnDeviceGlobalVariableWrite) {
        return UR_RESULT_ERROR_UNSUPPORTED_FEATURE;
    }

    ur_enqueue_device_global_variable_write_params_t params = {
        &hQueue,          &hProgram, &name, &blockingWrite,
        &count,           &offset,   &pSrc, &numEventsInWaitList,
        &phEventWaitList, &phEvent};
    uint64_t instance =
        context.notify_begin(UR_FUNCTION_ENQUEUE_DEVICE_GLOBAL_VARIABLE_WRITE,
                             "urEnqueueDeviceGlobalVariableWrite", &params);

    ur_result_t result = pfnDeviceGlobalVariableWrite(
        hQueue, hProgram, name, blockingWrite, count, offset, pSrc,
        numEventsInWaitList, phEventWaitList, phEvent);

    context.notify_end(UR_FUNCTION_ENQUEUE_DEVICE_GLOBAL_VARIABLE_WRITE,
                       "urEnqueueDeviceGlobalVariableWrite", &params, &result,
                       instance);

    return result;
}

///////////////////////////////////////////////////////////////////////////////
/// @brief Intercept function for urEnqueueDeviceGlobalVariableRead
__urdlllocal ur_result_t UR_APICALL urEnqueueDeviceGlobalVariableRead(
    ur_queue_handle_t hQueue, ///< [in] handle of the queue to submit to.
    ur_program_handle_t
        hProgram, ///< [in] handle of the program containing the device global variable.
    const char
        *name, ///< [in] the unique identifier for the device global variable.
    bool blockingRead, ///< [in] indicates if this operation should block.
    size_t count,      ///< [in] the number of bytes to copy.
    size_t
        offset, ///< [in] the byte offset into the device global variable to start copying.
    void *pDst, ///< [in] pointer to where the data must be copied to.
    uint32_t numEventsInWaitList, ///< [in] size of the event wait list.
    const ur_event_handle_t *
        phEventWaitList, ///< [in][optional][range(0, numEventsInWaitList)] pointer to a list of
    ///< events that must be complete before the kernel execution.
    ///< If nullptr, the numEventsInWaitList must be 0, indicating that no wait
    ///< event.
    ur_event_handle_t *
        phEvent ///< [out][optional] return an event object that identifies this particular
                ///< kernel execution instance.
) {
    auto pfnDeviceGlobalVariableRead =
        context.urDdiTable.Enqueue.pfnDeviceGlobalVariableRead;

    if (nullptr == pfnDeviceGlobalVariableRead) {
        return UR_RESULT_ERROR_UNSUPPORTED_FEATURE;
    }

    ur_enqueue_device_global_variable_read_params_t params = {
        &hQueue,          &hProgram, &name, &blockingRead,
        &count,           &offset,   &pDst, &numEventsInWaitList,
        &phEventWaitList, &phEvent};
    uint64_t instance =
        context.notify_begin(UR_FUNCTION_ENQUEUE_DEVICE_GLOBAL_VARIABLE_READ,
                             "urEnqueueDeviceGlobalVariableRead", &params);

    ur_result_t result = pfnDeviceGlobalVariableRead(
        hQueue, hProgram, name, blockingRead, count, offset, pDst,
        numEventsInWaitList, phEventWaitList, phEvent);

    context.notify_end(UR_FUNCTION_ENQUEUE_DEVICE_GLOBAL_VARIABLE_READ,
                       "urEnqueueDeviceGlobalVariableRead", &params, &result,
                       instance);

    return result;
}

///////////////////////////////////////////////////////////////////////////////
/// @brief Intercept function for urEnqueueReadHostPipe
__urdlllocal ur_result_t UR_APICALL urEnqueueReadHostPipe(
    ur_queue_handle_t
        hQueue, ///< [in] a valid host command-queue in which the read command
    ///< will be queued. hQueue and hProgram must be created with the same
    ///< UR context.
    ur_program_handle_t
        hProgram, ///< [in] a program object with a successfully built executable.
    const char *
        pipe_symbol, ///< [in] the name of the program scope pipe global variable.
    bool
        blocking, ///< [in] indicate if the read operation is blocking or non-blocking.
    void *
        pDst, ///< [in] a pointer to buffer in host memory that will hold resulting data
              ///< from pipe.
    size_t size, ///< [in] size of the memory region to read, in bytes.
    uint32_t numEventsInWaitList, ///< [in] number of events in the wait list.
    const ur_event_handle_t *
        phEventWaitList, ///< [in][optional][range(0, numEventsInWaitList)] pointer to a list of
    ///< events that must be complete before the host pipe read.
    ///< If nullptr, the numEventsInWaitList must be 0, indicating that no wait event.
    ur_event_handle_t *
        phEvent ///< [out][optional] returns an event object that identifies this read
                ///< command
    ///< and can be used to query or queue a wait for this command to complete.
) {
    auto pfnReadHostPipe = context.urDdiTable.Enqueue.pfnReadHostPipe;

    if (nullptr == pfnReadHostPipe) {
        return UR_RESULT_ERROR_UNSUPPORTED_FEATURE;
    }

    ur_enqueue_read_host_pipe_params_t params = {
        &hQueue, &hProgram, &pipe_symbol,         &blocking,
        &pDst,   &size,     &numEventsInWaitList, &phEventWaitList,
        &phEvent};
    uint64_t instance = context.notify_begin(UR_FUNCTION_ENQUEUE_READ_HOST_PIPE,
                                             "urEnqueueReadHostPipe", &params);

    ur_result_t result =
        pfnReadHostPipe(hQueue, hProgram, pipe_symbol, blocking, pDst, size,
                        numEventsInWaitList, phEventWaitList, phEvent);

    context.notify_end(UR_FUNCTION_ENQUEUE_READ_HOST_PIPE,
                       "urEnqueueReadHostPipe", &params, &result, instance);

    return result;
}

///////////////////////////////////////////////////////////////////////////////
/// @brief Intercept function for urEnqueueWriteHostPipe
__urdlllocal ur_result_t UR_APICALL urEnqueueWriteHostPipe(
    ur_queue_handle_t
        hQueue, ///< [in] a valid host command-queue in which the write command
    ///< will be queued. hQueue and hProgram must be created with the same
    ///< UR context.
    ur_program_handle_t
        hProgram, ///< [in] a program object with a successfully built executable.
    const char *
        pipe_symbol, ///< [in] the name of the program scope pipe global variable.
    bool
        blocking, ///< [in] indicate if the read and write operations are blocking or
                  ///< non-blocking.
    void *
        pSrc, ///< [in] a pointer to buffer in host memory that holds data to be written
              ///< to the host pipe.
    size_t size, ///< [in] size of the memory region to read or write, in bytes.
    uint32_t numEventsInWaitList, ///< [in] number of events in the wait list.
    const ur_event_handle_t *
        phEventWaitList, ///< [in][optional][range(0, numEventsInWaitList)] pointer to a list of
    ///< events that must be complete before the host pipe write.
    ///< If nullptr, the numEventsInWaitList must be 0, indicating that no wait event.
    ur_event_handle_t *
        phEvent ///< [out] returns an event object that identifies this write command
    ///< and can be used to query or queue a wait for this command to complete.
) {
    auto pfnWriteHostPipe = context.urDdiTable.Enqueue.pfnWriteHostPipe;

    if (nullptr == pfnWriteHostPipe) {
        return UR_RESULT_ERROR_UNSUPPORTED_FEATURE;
    }

    ur_enqueue_write_host_pipe_params_t params = {
        &hQueue, &hProgram, &pipe_symbol,         &blocking,
        &pSrc,   &size,     &numEventsInWaitList, &phEventWaitList,
        &phEvent};
    uint64_t instance = context.notify_begin(
        UR_FUNCTION_ENQUEUE_WRITE_HOST_PIPE, "urEnqueueWriteHostPipe", &params);

    ur_result_t result =
        pfnWriteHostPipe(hQueue, hProgram, pipe_symbol, blocking, pSrc, size,
                         numEventsInWaitList, phEventWaitList, phEvent);

    context.notify_end(UR_FUNCTION_ENQUEUE_WRITE_HOST_PIPE,
                       "urEnqueueWriteHostPipe", &params, &result, instance);

    return result;
}

///////////////////////////////////////////////////////////////////////////////
/// @brief Intercept function for urUSMPitchedAllocExp
__urdlllocal ur_result_t UR_APICALL urUSMPitchedAllocExp(
    ur_context_handle_t hContext, ///< [in] handle of the context object
    ur_device_handle_t hDevice,   ///< [in] handle of the device object
    const ur_usm_desc_t *
        pUSMDesc, ///< [in][optional] Pointer to USM memory allocation descriptor.
    ur_usm_pool_handle_t
        pool, ///< [in][optional] Pointer to a pool created using urUSMPoolCreate
    size_t
        widthInBytes, ///< [in] width in bytes of the USM memory object to be allocated
    size_t height, ///< [in] height of the USM memory object to be allocated
    size_t
        elementSizeBytes, ///< [in] size in bytes of an element in the allocation
    void **ppMem,         ///< [out] pointer to USM shared memory object
    size_t *pResultPitch  ///< [out] pitch of the allocation
) {
    auto pfnPitchedAllocExp = context.urDdiTable.USMExp.pfnPitchedAllocExp;

    if (nullptr == pfnPitchedAllocExp) {
        return UR_RESULT_ERROR_UNSUPPORTED_FEATURE;
    }

    ur_usm_pitched_alloc_exp_params_t params = {
        &hContext, &hDevice,          &pUSMDesc, &pool,        &widthInBytes,
        &height,   &elementSizeBytes, &ppMem,    &pResultPitch};
    uint64_t instance = context.notify_begin(UR_FUNCTION_USM_PITCHED_ALLOC_EXP,
                                             "urUSMPitchedAllocExp", &params);

    ur_result_t result =
        pfnPitchedAllocExp(hContext, hDevice, pUSMDesc, pool, widthInBytes,
                           height, elementSizeBytes, ppMem, pResultPitch);

    context.notify_end(UR_FUNCTION_USM_PITCHED_ALLOC_EXP,
                       "urUSMPitchedAllocExp", &params, &result, instance);

    return result;
}

///////////////////////////////////////////////////////////////////////////////
/// @brief Intercept function for urBindlessImagesUnsampledImageHandleDestroyExp
__urdlllocal ur_result_t UR_APICALL
urBindlessImagesUnsampledImageHandleDestroyExp(
    ur_context_handle_t hContext, ///< [in] handle of the context object
    ur_exp_image_handle_t
        hImage ///< [in] pointer to handle of image object to destroy
) {
    auto pfnUnsampledImageHandleDestroyExp =
        context.urDdiTable.BindlessImagesExp.pfnUnsampledImageHandleDestroyExp;

    if (nullptr == pfnUnsampledImageHandleDestroyExp) {
        return UR_RESULT_ERROR_UNSUPPORTED_FEATURE;
    }

    ur_bindless_images_unsampled_image_handle_destroy_exp_params_t params = {
        &hContext, &hImage};
    uint64_t instance = context.notify_begin(
        UR_FUNCTION_BINDLESS_IMAGES_UNSAMPLED_IMAGE_HANDLE_DESTROY_EXP,
        "urBindlessImagesUnsampledImageHandleDestroyExp", &params);

    ur_result_t result = pfnUnsampledImageHandleDestroyExp(hContext, hImage);

    context.notify_end(
        UR_FUNCTION_BINDLESS_IMAGES_UNSAMPLED_IMAGE_HANDLE_DESTROY_EXP,
        "urBindlessImagesUnsampledImageHandleDestroyExp", &params, &result,
        instance);

    return result;
}

///////////////////////////////////////////////////////////////////////////////
/// @brief Intercept function for urBindlessImagesSampledImageHandleDestroyExp
__urdlllocal ur_result_t UR_APICALL
urBindlessImagesSampledImageHandleDestroyExp(
    ur_context_handle_t hContext, ///< [in] handle of the context object
    ur_exp_image_handle_t
        hImage ///< [in] pointer to handle of image object to destroy
) {
    auto pfnSampledImageHandleDestroyExp =
        context.urDdiTable.BindlessImagesExp.pfnSampledImageHandleDestroyExp;

    if (nullptr == pfnSampledImageHandleDestroyExp) {
        return UR_RESULT_ERROR_UNSUPPORTED_FEATURE;
    }

    ur_bindless_images_sampled_image_handle_destroy_exp_params_t params = {
        &hContext, &hImage};
    uint64_t instance = context.notify_begin(
        UR_FUNCTION_BINDLESS_IMAGES_SAMPLED_IMAGE_HANDLE_DESTROY_EXP,
        "urBindlessImagesSampledImageHandleDestroyExp", &params);

    ur_result_t result = pfnSampledImageHandleDestroyExp(hContext, hImage);

    context.notify_end(
        UR_FUNCTION_BINDLESS_IMAGES_SAMPLED_IMAGE_HANDLE_DESTROY_EXP,
        "urBindlessImagesSampledImageHandleDestroyExp", &params, &result,
        instance);

    return result;
}

///////////////////////////////////////////////////////////////////////////////
/// @brief Intercept function for urBindlessImagesImageAllocateExp
__urdlllocal ur_result_t UR_APICALL urBindlessImagesImageAllocateExp(
    ur_context_handle_t hContext, ///< [in] handle of the context object
    const ur_image_format_t
        *pImageFormat, ///< [in] pointer to image format specification
    const ur_image_desc_t *pImageDesc, ///< [in] pointer to image description
    ur_exp_image_mem_handle_t
        *phImageMem ///< [out] pointer to handle of image memory allocated
) {
    auto pfnImageAllocateExp =
        context.urDdiTable.BindlessImagesExp.pfnImageAllocateExp;

    if (nullptr == pfnImageAllocateExp) {
        return UR_RESULT_ERROR_UNSUPPORTED_FEATURE;
    }

    ur_bindless_images_image_allocate_exp_params_t params = {
        &hContext, &pImageFormat, &pImageDesc, &phImageMem};
    uint64_t instance =
        context.notify_begin(UR_FUNCTION_BINDLESS_IMAGES_IMAGE_ALLOCATE_EXP,
                             "urBindlessImagesImageAllocateExp", &params);

    ur_result_t result =
        pfnImageAllocateExp(hContext, pImageFormat, pImageDesc, phImageMem);

    context.notify_end(UR_FUNCTION_BINDLESS_IMAGES_IMAGE_ALLOCATE_EXP,
                       "urBindlessImagesImageAllocateExp", &params, &result,
                       instance);

    return result;
}

///////////////////////////////////////////////////////////////////////////////
/// @brief Intercept function for urBindlessImagesImageFreeExp
__urdlllocal ur_result_t UR_APICALL urBindlessImagesImageFreeExp(
    ur_context_handle_t hContext, ///< [in] handle of the context object
    ur_exp_image_mem_handle_t
        hImageMem ///< [in] handle of image memory to be freed
) {
    auto pfnImageFreeExp = context.urDdiTable.BindlessImagesExp.pfnImageFreeExp;

    if (nullptr == pfnImageFreeExp) {
        return UR_RESULT_ERROR_UNSUPPORTED_FEATURE;
    }

    ur_bindless_images_image_free_exp_params_t params = {&hContext, &hImageMem};
    uint64_t instance =
        context.notify_begin(UR_FUNCTION_BINDLESS_IMAGES_IMAGE_FREE_EXP,
                             "urBindlessImagesImageFreeExp", &params);

    ur_result_t result = pfnImageFreeExp(hContext, hImageMem);

    context.notify_end(UR_FUNCTION_BINDLESS_IMAGES_IMAGE_FREE_EXP,
                       "urBindlessImagesImageFreeExp", &params, &result,
                       instance);

    return result;
}

///////////////////////////////////////////////////////////////////////////////
/// @brief Intercept function for urBindlessImagesUnsampledImageCreateExp
__urdlllocal ur_result_t UR_APICALL urBindlessImagesUnsampledImageCreateExp(
    ur_context_handle_t hContext, ///< [in] handle of the context object
    ur_exp_image_mem_handle_t
        hImageMem, ///< [in] handle to memory from which to create the image
    const ur_image_format_t
        *pImageFormat, ///< [in] pointer to image format specification
    const ur_image_desc_t *pImageDesc, ///< [in] pointer to image description
    ur_mem_handle_t *phMem, ///< [out] pointer to handle of image object created
    ur_exp_image_handle_t
        *phImage ///< [out] pointer to handle of image object created
) {
    auto pfnUnsampledImageCreateExp =
        context.urDdiTable.BindlessImagesExp.pfnUnsampledImageCreateExp;

    if (nullptr == pfnUnsampledImageCreateExp) {
        return UR_RESULT_ERROR_UNSUPPORTED_FEATURE;
    }

    ur_bindless_images_unsampled_image_create_exp_params_t params = {
        &hContext, &hImageMem, &pImageFormat, &pImageDesc, &phMem, &phImage};
    uint64_t instance = context.notify_begin(
        UR_FUNCTION_BINDLESS_IMAGES_UNSAMPLED_IMAGE_CREATE_EXP,
        "urBindlessImagesUnsampledImageCreateExp", &params);

    ur_result_t result = pfnUnsampledImageCreateExp(
        hContext, hImageMem, pImageFormat, pImageDesc, phMem, phImage);

    context.notify_end(UR_FUNCTION_BINDLESS_IMAGES_UNSAMPLED_IMAGE_CREATE_EXP,
                       "urBindlessImagesUnsampledImageCreateExp", &params,
                       &result, instance);

    return result;
}

///////////////////////////////////////////////////////////////////////////////
/// @brief Intercept function for urBindlessImagesSampledImageCreateExp
__urdlllocal ur_result_t UR_APICALL urBindlessImagesSampledImageCreateExp(
    ur_context_handle_t hContext, ///< [in] handle of the context object
    ur_exp_image_mem_handle_t
        hImageMem, ///< [in] handle to memory from which to create the image
    const ur_image_format_t
        *pImageFormat, ///< [in] pointer to image format specification
    const ur_image_desc_t *pImageDesc, ///< [in] pointer to image description
    ur_sampler_handle_t hSampler,      ///< [in] sampler to be used
    ur_mem_handle_t *phMem, ///< [out] pointer to handle of image object created
    ur_exp_image_handle_t
        *phImage ///< [out] pointer to handle of image object created
) {
    auto pfnSampledImageCreateExp =
        context.urDdiTable.BindlessImagesExp.pfnSampledImageCreateExp;

    if (nullptr == pfnSampledImageCreateExp) {
        return UR_RESULT_ERROR_UNSUPPORTED_FEATURE;
    }

    ur_bindless_images_sampled_image_create_exp_params_t params = {
        &hContext, &hImageMem, &pImageFormat, &pImageDesc,
        &hSampler, &phMem,     &phImage};
    uint64_t instance = context.notify_begin(
        UR_FUNCTION_BINDLESS_IMAGES_SAMPLED_IMAGE_CREATE_EXP,
        "urBindlessImagesSampledImageCreateExp", &params);

    ur_result_t result =
        pfnSampledImageCreateExp(hContext, hImageMem, pImageFormat, pImageDesc,
                                 hSampler, phMem, phImage);

    context.notify_end(UR_FUNCTION_BINDLESS_IMAGES_SAMPLED_IMAGE_CREATE_EXP,
                       "urBindlessImagesSampledImageCreateExp", &params,
                       &result, instance);

    return result;
}

///////////////////////////////////////////////////////////////////////////////
/// @brief Intercept function for urBindlessImagesImageCopyExp
__urdlllocal ur_result_t UR_APICALL urBindlessImagesImageCopyExp(
    ur_context_handle_t hContext, ///< [in] handle of the context object
    void *pDst,                   ///< [in] location the data will be copied to
    void *pSrc, ///< [in] location the data will be copied from
    const ur_image_format_t
        *pImageFormat, ///< [in] pointer to image format specification
    const ur_image_desc_t *pImageDesc, ///< [in] pointer to image description
    ur_exp_image_copy_flags_t
        imageCopyFlags, ///< [in] flags describing copy direction e.g. H2D or D2H
    uint32_t numEventsInWaitList, ///< [in] size of the event wait list
    const ur_event_handle_t *
        phEventWaitList, ///< [in][optional][range(0, numEventsInWaitList)] pointer to a list of
    ///< events that must be complete before this command can be executed.
    ///< If nullptr, the numEventsInWaitList must be 0, indicating that all
    ///< previously enqueued commands
    ///< must be complete.
    ur_event_handle_t *
        phEvent ///< [out][optional] return an event object that identifies this particular
                ///< command instance.
) {
    auto pfnImageCopyExp = context.urDdiTable.BindlessImagesExp.pfnImageCopyExp;

    if (nullptr == pfnImageCopyExp) {
        return UR_RESULT_ERROR_UNSUPPORTED_FEATURE;
    }

    ur_bindless_images_image_copy_exp_params_t params = {&hContext,
                                                         &pDst,
                                                         &pSrc,
                                                         &pImageFormat,
                                                         &pImageDesc,
                                                         &imageCopyFlags,
                                                         &numEventsInWaitList,
                                                         &phEventWaitList,
                                                         &phEvent};
    uint64_t instance =
        context.notify_begin(UR_FUNCTION_BINDLESS_IMAGES_IMAGE_COPY_EXP,
                             "urBindlessImagesImageCopyExp", &params);

    ur_result_t result = pfnImageCopyExp(
        hContext, pDst, pSrc, pImageFormat, pImageDesc, imageCopyFlags,
        numEventsInWaitList, phEventWaitList, phEvent);

    context.notify_end(UR_FUNCTION_BINDLESS_IMAGES_IMAGE_COPY_EXP,
                       "urBindlessImagesImageCopyExp", &params, &result,
                       instance);

    return result;
}

///////////////////////////////////////////////////////////////////////////////
/// @brief Intercept function for urBindlessImagesImageGetInfoExp
__urdlllocal ur_result_t UR_APICALL urBindlessImagesImageGetInfoExp(
    ur_exp_image_mem_handle_t hImageMem, ///< [in] handle to the image memory
    ur_image_info_t propName,            ///< [in] queried info name
    void *pPropValue,    ///< [out][optional] returned query value
    size_t *pPropSizeRet ///< [out][optional] returned query value size
) {
    auto pfnImageGetInfoExp =
        context.urDdiTable.BindlessImagesExp.pfnImageGetInfoExp;

    if (nullptr == pfnImageGetInfoExp) {
        return UR_RESULT_ERROR_UNSUPPORTED_FEATURE;
    }

    ur_bindless_images_image_get_info_exp_params_t params = {
        &hImageMem, &propName, &pPropValue, &pPropSizeRet};
    uint64_t instance =
        context.notify_begin(UR_FUNCTION_BINDLESS_IMAGES_IMAGE_GET_INFO_EXP,
                             "urBindlessImagesImageGetInfoExp", &params);

    ur_result_t result =
        pfnImageGetInfoExp(hImageMem, propName, pPropValue, pPropSizeRet);

    context.notify_end(UR_FUNCTION_BINDLESS_IMAGES_IMAGE_GET_INFO_EXP,
                       "urBindlessImagesImageGetInfoExp", &params, &result,
                       instance);

    return result;
}

///////////////////////////////////////////////////////////////////////////////
/// @brief Intercept function for urBindlessImagesMipmapGetLevelExp
__urdlllocal ur_result_t UR_APICALL urBindlessImagesMipmapGetLevelExp(
    ur_context_handle_t hContext, ///< [in] handle of the context object
    ur_exp_image_mem_handle_t
        hImageMem,        ///< [in] memory handle to the mipmap image
    uint32_t mipmapLevel, ///< [in] requested level of the mipmap
    ur_exp_image_mem_handle_t
        *phImageMem ///< [out] returning memory handle to the individual image
) {
    auto pfnMipmapGetLevelExp =
        context.urDdiTable.BindlessImagesExp.pfnMipmapGetLevelExp;

    if (nullptr == pfnMipmapGetLevelExp) {
        return UR_RESULT_ERROR_UNSUPPORTED_FEATURE;
    }

    ur_bindless_images_mipmap_get_level_exp_params_t params = {
        &hContext, &hImageMem, &mipmapLevel, &phImageMem};
    uint64_t instance =
        context.notify_begin(UR_FUNCTION_BINDLESS_IMAGES_MIPMAP_GET_LEVEL_EXP,
                             "urBindlessImagesMipmapGetLevelExp", &params);

    ur_result_t result =
        pfnMipmapGetLevelExp(hContext, hImageMem, mipmapLevel, phImageMem);

    context.notify_end(UR_FUNCTION_BINDLESS_IMAGES_MIPMAP_GET_LEVEL_EXP,
                       "urBindlessImagesMipmapGetLevelExp", &params, &result,
                       instance);

    return result;
}

///////////////////////////////////////////////////////////////////////////////
/// @brief Intercept function for urBindlessImagesMipmapFreeExp
__urdlllocal ur_result_t UR_APICALL urBindlessImagesMipmapFreeExp(
    ur_context_handle_t hContext,  ///< [in] handle of the context object
    ur_exp_image_mem_handle_t hMem ///< [in] handle of image memory to be freed
) {
    auto pfnMipmapFreeExp =
        context.urDdiTable.BindlessImagesExp.pfnMipmapFreeExp;

    if (nullptr == pfnMipmapFreeExp) {
        return UR_RESULT_ERROR_UNSUPPORTED_FEATURE;
    }

    ur_bindless_images_mipmap_free_exp_params_t params = {&hContext, &hMem};
    uint64_t instance =
        context.notify_begin(UR_FUNCTION_BINDLESS_IMAGES_MIPMAP_FREE_EXP,
                             "urBindlessImagesMipmapFreeExp", &params);

    ur_result_t result = pfnMipmapFreeExp(hContext, hMem);

    context.notify_end(UR_FUNCTION_BINDLESS_IMAGES_MIPMAP_FREE_EXP,
                       "urBindlessImagesMipmapFreeExp", &params, &result,
                       instance);

    return result;
}

///////////////////////////////////////////////////////////////////////////////
/// @brief Intercept function for urBindlessImagesImportOpaqueFDExp
__urdlllocal ur_result_t UR_APICALL urBindlessImagesImportOpaqueFDExp(
    ur_context_handle_t hContext, ///< [in] handle of the context object
    size_t size,                  ///< [in] size of the external memory
    uint32_t fileDescriptor,      ///< [in] the file descriptor
    ur_exp_interop_mem_handle_t
        *phInteropMem ///< [out] interop memory handle to the external memory
) {
    auto pfnImportOpaqueFDExp =
        context.urDdiTable.BindlessImagesExp.pfnImportOpaqueFDExp;

    if (nullptr == pfnImportOpaqueFDExp) {
        return UR_RESULT_ERROR_UNSUPPORTED_FEATURE;
    }

    ur_bindless_images_import_opaque_fd_exp_params_t params = {
        &hContext, &size, &fileDescriptor, &phInteropMem};
    uint64_t instance =
        context.notify_begin(UR_FUNCTION_BINDLESS_IMAGES_IMPORT_OPAQUE_FD_EXP,
                             "urBindlessImagesImportOpaqueFDExp", &params);

    ur_result_t result =
        pfnImportOpaqueFDExp(hContext, size, fileDescriptor, phInteropMem);

    context.notify_end(UR_FUNCTION_BINDLESS_IMAGES_IMPORT_OPAQUE_FD_EXP,
                       "urBindlessImagesImportOpaqueFDExp", &params, &result,
                       instance);

    return result;
}

///////////////////////////////////////////////////////////////////////////////
/// @brief Intercept function for urBindlessImagesMapExternalArrayExp
__urdlllocal ur_result_t UR_APICALL urBindlessImagesMapExternalArrayExp(
    ur_context_handle_t hContext, ///< [in] handle of the context object
    const ur_image_format_t
        *pImageFormat, ///< [in] pointer to image format specification
    const ur_image_desc_t *pImageDesc, ///< [in] pointer to image description
    ur_exp_interop_mem_handle_t
        hInteropMem, ///< [in] interop memory handle to the external memory
    ur_exp_image_handle_t *
        phImageMem ///< [out] image memory handle to the externally allocated memory
) {
    auto pfnMapExternalArrayExp =
        context.urDdiTable.BindlessImagesExp.pfnMapExternalArrayExp;

    if (nullptr == pfnMapExternalArrayExp) {
        return UR_RESULT_ERROR_UNSUPPORTED_FEATURE;
    }

    ur_bindless_images_map_external_array_exp_params_t params = {
        &hContext, &pImageFormat, &pImageDesc, &hInteropMem, &phImageMem};
    uint64_t instance =
        context.notify_begin(UR_FUNCTION_BINDLESS_IMAGES_MAP_EXTERNAL_ARRAY_EXP,
                             "urBindlessImagesMapExternalArrayExp", &params);

    ur_result_t result = pfnMapExternalArrayExp(
        hContext, pImageFormat, pImageDesc, hInteropMem, phImageMem);

    context.notify_end(UR_FUNCTION_BINDLESS_IMAGES_MAP_EXTERNAL_ARRAY_EXP,
                       "urBindlessImagesMapExternalArrayExp", &params, &result,
                       instance);

    return result;
}

///////////////////////////////////////////////////////////////////////////////
/// @brief Intercept function for urBindlessImagesReleaseInteropExp
__urdlllocal ur_result_t UR_APICALL urBindlessImagesReleaseInteropExp(
    ur_context_handle_t hContext, ///< [in] handle of the context object
    ur_exp_interop_mem_handle_t
        hInteropMem ///< [in] handle of interop memory to be freed
) {
    auto pfnReleaseInteropExp =
        context.urDdiTable.BindlessImagesExp.pfnReleaseInteropExp;

    if (nullptr == pfnReleaseInteropExp) {
        return UR_RESULT_ERROR_UNSUPPORTED_FEATURE;
    }

    ur_bindless_images_release_interop_exp_params_t params = {&hContext,
                                                              &hInteropMem};
    uint64_t instance =
        context.notify_begin(UR_FUNCTION_BINDLESS_IMAGES_RELEASE_INTEROP_EXP,
                             "urBindlessImagesReleaseInteropExp", &params);

    ur_result_t result = pfnReleaseInteropExp(hContext, hInteropMem);

    context.notify_end(UR_FUNCTION_BINDLESS_IMAGES_RELEASE_INTEROP_EXP,
                       "urBindlessImagesReleaseInteropExp", &params, &result,
                       instance);

    return result;
}

///////////////////////////////////////////////////////////////////////////////
/// @brief Intercept function for urBindlessImagesImportExternalSemaphoreOpaqueFDExp
__urdlllocal ur_result_t UR_APICALL
urBindlessImagesImportExternalSemaphoreOpaqueFDExp(
    ur_context_handle_t hContext, ///< [in] handle of the context object
    uint32_t fileDescriptor,      ///< [in] the file descriptor
    ur_exp_interop_semaphore_handle_t *
        phInteropSemaphoreHandle ///< [out] interop semaphore handle to the external semaphore
) {
    auto pfnImportExternalSemaphoreOpaqueFDExp =
        context.urDdiTable.BindlessImagesExp
            .pfnImportExternalSemaphoreOpaqueFDExp;

    if (nullptr == pfnImportExternalSemaphoreOpaqueFDExp) {
        return UR_RESULT_ERROR_UNSUPPORTED_FEATURE;
    }

    ur_bindless_images_import_external_semaphore_opaque_fd_exp_params_t params =
        {&hContext, &fileDescriptor, &phInteropSemaphoreHandle};
    uint64_t instance = context.notify_begin(
        UR_FUNCTION_BINDLESS_IMAGES_IMPORT_EXTERNAL_SEMAPHORE_OPAQUE_FD_EXP,
        "urBindlessImagesImportExternalSemaphoreOpaqueFDExp", &params);

    ur_result_t result = pfnImportExternalSemaphoreOpaqueFDExp(
        hContext, fileDescriptor, phInteropSemaphoreHandle);

    context.notify_end(
        UR_FUNCTION_BINDLESS_IMAGES_IMPORT_EXTERNAL_SEMAPHORE_OPAQUE_FD_EXP,
        "urBindlessImagesImportExternalSemaphoreOpaqueFDExp", &params, &result,
        instance);

    return result;
}

///////////////////////////////////////////////////////////////////////////////
/// @brief Intercept function for urBindlessImagesDestroyExternalSemaphoreExp
__urdlllocal ur_result_t UR_APICALL urBindlessImagesDestroyExternalSemaphoreExp(
    ur_context_handle_t hContext, ///< [in] handle of the context object
    ur_exp_interop_semaphore_handle_t
        hInteropSemaphore ///< [in] handle of interop semaphore to be destroyed
) {
    auto pfnDestroyExternalSemaphoreExp =
        context.urDdiTable.BindlessImagesExp.pfnDestroyExternalSemaphoreExp;

    if (nullptr == pfnDestroyExternalSemaphoreExp) {
        return UR_RESULT_ERROR_UNSUPPORTED_FEATURE;
    }

    ur_bindless_images_destroy_external_semaphore_exp_params_t params = {
        &hContext, &hInteropSemaphore};
    uint64_t instance = context.notify_begin(
        UR_FUNCTION_BINDLESS_IMAGES_DESTROY_EXTERNAL_SEMAPHORE_EXP,
        "urBindlessImagesDestroyExternalSemaphoreExp", &params);

    ur_result_t result =
        pfnDestroyExternalSemaphoreExp(hContext, hInteropSemaphore);

    context.notify_end(
        UR_FUNCTION_BINDLESS_IMAGES_DESTROY_EXTERNAL_SEMAPHORE_EXP,
        "urBindlessImagesDestroyExternalSemaphoreExp", &params, &result,
        instance);

    return result;
}

///////////////////////////////////////////////////////////////////////////////
/// @brief Intercept function for urBindlessImagesWaitExternalSemaphoreExp
__urdlllocal ur_result_t UR_APICALL urBindlessImagesWaitExternalSemaphoreExp(
    ur_queue_handle_t hQueue, ///< [in] handle of the queue object
    ur_exp_interop_semaphore_handle_t
        hSemaphore,               ///< [in] interop semaphore handle
    uint32_t numEventsInWaitList, ///< [in] size of the event wait list
    const ur_event_handle_t *
        phEventWaitList, ///< [in][optional][range(0, numEventsInWaitList)] pointer to a list of
    ///< events that must be complete before this command can be executed.
    ///< If nullptr, the numEventsInWaitList must be 0, indicating that all
    ///< previously enqueued commands
    ///< must be complete.
    ur_event_handle_t *
        phEvent ///< [out][optional] return an event object that identifies this particular
                ///< command instance.
) {
    auto pfnWaitExternalSemaphoreExp =
        context.urDdiTable.BindlessImagesExp.pfnWaitExternalSemaphoreExp;

    if (nullptr == pfnWaitExternalSemaphoreExp) {
        return UR_RESULT_ERROR_UNSUPPORTED_FEATURE;
    }

    ur_bindless_images_wait_external_semaphore_exp_params_t params = {
        &hQueue, &hSemaphore, &numEventsInWaitList, &phEventWaitList, &phEvent};
    uint64_t instance = context.notify_begin(
        UR_FUNCTION_BINDLESS_IMAGES_WAIT_EXTERNAL_SEMAPHORE_EXP,
        "urBindlessImagesWaitExternalSemaphoreExp", &params);

    ur_result_t result = pfnWaitExternalSemaphoreExp(
        hQueue, hSemaphore, numEventsInWaitList, phEventWaitList, phEvent);

    context.notify_end(UR_FUNCTION_BINDLESS_IMAGES_WAIT_EXTERNAL_SEMAPHORE_EXP,
                       "urBindlessImagesWaitExternalSemaphoreExp", &params,
                       &result, instance);

    return result;
}

///////////////////////////////////////////////////////////////////////////////
/// @brief Intercept function for urBindlessImagesSignalExternalSemaphoreExp
__urdlllocal ur_result_t UR_APICALL urBindlessImagesSignalExternalSemaphoreExp(
    ur_queue_handle_t hQueue, ///< [in] handle of the queue object
    ur_exp_interop_semaphore_handle_t
        hSemaphore,               ///< [in] interop semaphore handle
    uint32_t numEventsInWaitList, ///< [in] size of the event wait list
    const ur_event_handle_t *
        phEventWaitList, ///< [in][optional][range(0, numEventsInWaitList)] pointer to a list of
    ///< events that must be complete before this command can be executed.
    ///< If nullptr, the numEventsInWaitList must be 0, indicating that all
    ///< previously enqueued commands
    ///< must be complete.
    ur_event_handle_t *
        phEvent ///< [out][optional] return an event object that identifies this particular
                ///< command instance.
) {
    auto pfnSignalExternalSemaphoreExp =
        context.urDdiTable.BindlessImagesExp.pfnSignalExternalSemaphoreExp;

    if (nullptr == pfnSignalExternalSemaphoreExp) {
        return UR_RESULT_ERROR_UNSUPPORTED_FEATURE;
    }

    ur_bindless_images_signal_external_semaphore_exp_params_t params = {
        &hQueue, &hSemaphore, &numEventsInWaitList, &phEventWaitList, &phEvent};
    uint64_t instance = context.notify_begin(
        UR_FUNCTION_BINDLESS_IMAGES_SIGNAL_EXTERNAL_SEMAPHORE_EXP,
        "urBindlessImagesSignalExternalSemaphoreExp", &params);

    ur_result_t result = pfnSignalExternalSemaphoreExp(
        hQueue, hSemaphore, numEventsInWaitList, phEventWaitList, phEvent);

    context.notify_end(
        UR_FUNCTION_BINDLESS_IMAGES_SIGNAL_EXTERNAL_SEMAPHORE_EXP,
        "urBindlessImagesSignalExternalSemaphoreExp", &params, &result,
        instance);

    return result;
}

///////////////////////////////////////////////////////////////////////////////
/// @brief Intercept function for urCommandBufferCreateExp
__urdlllocal ur_result_t UR_APICALL urCommandBufferCreateExp(
    ur_context_handle_t hContext, ///< [in] handle of the context object
    ur_device_handle_t hDevice,   ///< [in] handle of the device object
    const ur_exp_command_buffer_desc_t
        *pCommandBufferDesc, ///< [in][optional] CommandBuffer descriptor
    ur_exp_command_buffer_handle_t
        *phCommandBuffer ///< [out] pointer to Command-Buffer handle
) {
    auto pfnCreateExp = context.urDdiTable.CommandBufferExp.pfnCreateExp;

    if (nullptr == pfnCreateExp) {
        return UR_RESULT_ERROR_UNSUPPORTED_FEATURE;
    }

    ur_command_buffer_create_exp_params_t params = {
        &hContext, &hDevice, &pCommandBufferDesc, &phCommandBuffer};
    uint64_t instance =
        context.notify_begin(UR_FUNCTION_COMMAND_BUFFER_CREATE_EXP,
                             "urCommandBufferCreateExp", &params);

    ur_result_t result =
        pfnCreateExp(hContext, hDevice, pCommandBufferDesc, phCommandBuffer);

    context.notify_end(UR_FUNCTION_COMMAND_BUFFER_CREATE_EXP,
                       "urCommandBufferCreateExp", &params, &result, instance);

    return result;
}

///////////////////////////////////////////////////////////////////////////////
/// @brief Intercept function for urCommandBufferRetainExp
__urdlllocal ur_result_t UR_APICALL urCommandBufferRetainExp(
    ur_exp_command_buffer_handle_t
        hCommandBuffer ///< [in] handle of the command-buffer object
) {
    auto pfnRetainExp = context.urDdiTable.CommandBufferExp.pfnRetainExp;

    if (nullptr == pfnRetainExp) {
        return UR_RESULT_ERROR_UNSUPPORTED_FEATURE;
    }

    ur_command_buffer_retain_exp_params_t params = {&hCommandBuffer};
    uint64_t instance =
        context.notify_begin(UR_FUNCTION_COMMAND_BUFFER_RETAIN_EXP,
                             "urCommandBufferRetainExp", &params);

    ur_result_t result = pfnRetainExp(hCommandBuffer);

    context.notify_end(UR_FUNCTION_COMMAND_BUFFER_RETAIN_EXP,
                       "urCommandBufferRetainExp", &params, &result, instance);

    return result;
}

///////////////////////////////////////////////////////////////////////////////
/// @brief Intercept function for urCommandBufferReleaseExp
__urdlllocal ur_result_t UR_APICALL urCommandBufferReleaseExp(
    ur_exp_command_buffer_handle_t
        hCommandBuffer ///< [in] handle of the command-buffer object
) {
    auto pfnReleaseExp = context.urDdiTable.CommandBufferExp.pfnReleaseExp;

    if (nullptr == pfnReleaseExp) {
        return UR_RESULT_ERROR_UNSUPPORTED_FEATURE;
    }

    ur_command_buffer_release_exp_params_t params = {&hCommandBuffer};
    uint64_t instance =
        context.notify_begin(UR_FUNCTION_COMMAND_BUFFER_RELEASE_EXP,
                             "urCommandBufferReleaseExp", &params);

    ur_result_t result = pfnReleaseExp(hCommandBuffer);

    context.notify_end(UR_FUNCTION_COMMAND_BUFFER_RELEASE_EXP,
                       "urCommandBufferReleaseExp", &params, &result, instance);

    return result;
}

///////////////////////////////////////////////////////////////////////////////
/// @brief Intercept function for urCommandBufferFinalizeExp
__urdlllocal ur_result_t UR_APICALL urCommandBufferFinalizeExp(
    ur_exp_command_buffer_handle_t
        hCommandBuffer ///< [in] handle of the command-buffer object
) {
    auto pfnFinalizeExp = context.urDdiTable.CommandBufferExp.pfnFinalizeExp;

    if (nullptr == pfnFinalizeExp) {
        return UR_RESULT_ERROR_UNSUPPORTED_FEATURE;
    }

    ur_command_buffer_finalize_exp_params_t params = {&hCommandBuffer};
    uint64_t instance =
        context.notify_begin(UR_FUNCTION_COMMAND_BUFFER_FINALIZE_EXP,
                             "urCommandBufferFinalizeExp", &params);

    ur_result_t result = pfnFinalizeExp(hCommandBuffer);

    context.notify_end(UR_FUNCTION_COMMAND_BUFFER_FINALIZE_EXP,
                       "urCommandBufferFinalizeExp", &params, &result,
                       instance);

    return result;
}

///////////////////////////////////////////////////////////////////////////////
/// @brief Intercept function for urCommandBufferAppendKernelLaunchExp
__urdlllocal ur_result_t UR_APICALL urCommandBufferAppendKernelLaunchExp(
    ur_exp_command_buffer_handle_t
        hCommandBuffer,         ///< [in] handle of the command-buffer object
    ur_kernel_handle_t hKernel, ///< [in] kernel to append
    uint32_t workDim,           ///< [in] dimension of the kernel execution
    const size_t
        *pGlobalWorkOffset, ///< [in] Offset to use when executing kernel.
    const size_t *
        pGlobalWorkSize, ///< [in] Global work size to use when executing kernel.
    const size_t
        *pLocalWorkSize, ///< [in] Local work size to use when executing kernel.
    uint32_t
        numSyncPointsInWaitList, ///< [in] The number of sync points in the provided dependency list.
    const ur_exp_command_buffer_sync_point_t *
        pSyncPointWaitList, ///< [in][optional] A list of sync points that this command depends on.
    ur_exp_command_buffer_sync_point_t
        *pSyncPoint ///< [out][optional] sync point associated with this command
) {
    auto pfnAppendKernelLaunchExp =
        context.urDdiTable.CommandBufferExp.pfnAppendKernelLaunchExp;

    if (nullptr == pfnAppendKernelLaunchExp) {
        return UR_RESULT_ERROR_UNSUPPORTED_FEATURE;
    }

    ur_command_buffer_append_kernel_launch_exp_params_t params = {
        &hCommandBuffer,
        &hKernel,
        &workDim,
        &pGlobalWorkOffset,
        &pGlobalWorkSize,
        &pLocalWorkSize,
        &numSyncPointsInWaitList,
        &pSyncPointWaitList,
        &pSyncPoint};
    uint64_t instance = context.notify_begin(
        UR_FUNCTION_COMMAND_BUFFER_APPEND_KERNEL_LAUNCH_EXP,
        "urCommandBufferAppendKernelLaunchExp", &params);

    ur_result_t result = pfnAppendKernelLaunchExp(
        hCommandBuffer, hKernel, workDim, pGlobalWorkOffset, pGlobalWorkSize,
        pLocalWorkSize, numSyncPointsInWaitList, pSyncPointWaitList,
        pSyncPoint);

    context.notify_end(UR_FUNCTION_COMMAND_BUFFER_APPEND_KERNEL_LAUNCH_EXP,
                       "urCommandBufferAppendKernelLaunchExp", &params, &result,
                       instance);

    return result;
}

///////////////////////////////////////////////////////////////////////////////
/// @brief Intercept function for urCommandBufferAppendMemcpyUSMExp
__urdlllocal ur_result_t UR_APICALL urCommandBufferAppendMemcpyUSMExp(
    ur_exp_command_buffer_handle_t
        hCommandBuffer, ///< [in] handle of the command-buffer object.
    void *pDst,         ///< [in] Location the data will be copied to.
    const void *pSrc,   ///< [in] The data to be copied.
    size_t size,        ///< [in] The number of bytes to copy
    uint32_t
        numSyncPointsInWaitList, ///< [in] The number of sync points in the provided dependency list.
    const ur_exp_command_buffer_sync_point_t *
        pSyncPointWaitList, ///< [in][optional] A list of sync points that this command depends on.
    ur_exp_command_buffer_sync_point_t
        *pSyncPoint ///< [out][optional] sync point associated with this command
) {
    auto pfnAppendMemcpyUSMExp =
        context.urDdiTable.CommandBufferExp.pfnAppendMemcpyUSMExp;

    if (nullptr == pfnAppendMemcpyUSMExp) {
        return UR_RESULT_ERROR_UNSUPPORTED_FEATURE;
    }

    ur_command_buffer_append_memcpy_usm_exp_params_t params = {
        &hCommandBuffer,     &pDst,      &pSrc, &size, &numSyncPointsInWaitList,
        &pSyncPointWaitList, &pSyncPoint};
    uint64_t instance =
        context.notify_begin(UR_FUNCTION_COMMAND_BUFFER_APPEND_MEMCPY_USM_EXP,
                             "urCommandBufferAppendMemcpyUSMExp", &params);

    ur_result_t result = pfnAppendMemcpyUSMExp(hCommandBuffer, pDst, pSrc, size,
                                               numSyncPointsInWaitList,
                                               pSyncPointWaitList, pSyncPoint);

    context.notify_end(UR_FUNCTION_COMMAND_BUFFER_APPEND_MEMCPY_USM_EXP,
                       "urCommandBufferAppendMemcpyUSMExp", &params, &result,
                       instance);

    return result;
}

///////////////////////////////////////////////////////////////////////////////
/// @brief Intercept function for urCommandBufferAppendMembufferCopyExp
__urdlllocal ur_result_t UR_APICALL urCommandBufferAppendMembufferCopyExp(
    ur_exp_command_buffer_handle_t
        hCommandBuffer,      ///< [in] handle of the command-buffer object.
    ur_mem_handle_t hSrcMem, ///< [in] The data to be copied.
    ur_mem_handle_t hDstMem, ///< [in] The location the data will be copied to.
    size_t srcOffset,        ///< [in] Offset into the source memory.
    size_t dstOffset,        ///< [in] Offset into the destination memory
    size_t size,             ///< [in] The number of bytes to be copied.
    uint32_t
        numSyncPointsInWaitList, ///< [in] The number of sync points in the provided dependency list.
    const ur_exp_command_buffer_sync_point_t *
        pSyncPointWaitList, ///< [in][optional] A list of sync points that this command depends on.
    ur_exp_command_buffer_sync_point_t
        *pSyncPoint ///< [out][optional] sync point associated with this command
) {
    auto pfnAppendMembufferCopyExp =
        context.urDdiTable.CommandBufferExp.pfnAppendMembufferCopyExp;

    if (nullptr == pfnAppendMembufferCopyExp) {
        return UR_RESULT_ERROR_UNSUPPORTED_FEATURE;
    }

    ur_command_buffer_append_membuffer_copy_exp_params_t params = {
        &hCommandBuffer,
        &hSrcMem,
        &hDstMem,
        &srcOffset,
        &dstOffset,
        &size,
        &numSyncPointsInWaitList,
        &pSyncPointWaitList,
        &pSyncPoint};
    uint64_t instance = context.notify_begin(
        UR_FUNCTION_COMMAND_BUFFER_APPEND_MEMBUFFER_COPY_EXP,
        "urCommandBufferAppendMembufferCopyExp", &params);

    ur_result_t result = pfnAppendMembufferCopyExp(
        hCommandBuffer, hSrcMem, hDstMem, srcOffset, dstOffset, size,
        numSyncPointsInWaitList, pSyncPointWaitList, pSyncPoint);

    context.notify_end(UR_FUNCTION_COMMAND_BUFFER_APPEND_MEMBUFFER_COPY_EXP,
                       "urCommandBufferAppendMembufferCopyExp", &params,
                       &result, instance);

    return result;
}

///////////////////////////////////////////////////////////////////////////////
/// @brief Intercept function for urCommandBufferAppendMembufferCopyRectExp
__urdlllocal ur_result_t UR_APICALL urCommandBufferAppendMembufferCopyRectExp(
    ur_exp_command_buffer_handle_t
        hCommandBuffer,      ///< [in] handle of the command-buffer object.
    ur_mem_handle_t hSrcMem, ///< [in] The data to be copied.
    ur_mem_handle_t hDstMem, ///< [in] The location the data will be copied to.
    ur_rect_offset_t
        srcOrigin, ///< [in] Origin for the region of data to be copied from the source.
    ur_rect_offset_t
        dstOrigin, ///< [in] Origin for the region of data to be copied to in the destination.
    ur_rect_region_t
        region, ///< [in] The extents describing the region to be copied.
    size_t srcRowPitch,   ///< [in] Row pitch of the source memory.
    size_t srcSlicePitch, ///< [in] Slice pitch of the source memory.
    size_t dstRowPitch,   ///< [in] Row pitch of the destination memory.
    size_t dstSlicePitch, ///< [in] Slice pitch of the destination memory.
    uint32_t
        numSyncPointsInWaitList, ///< [in] The number of sync points in the provided dependency list.
    const ur_exp_command_buffer_sync_point_t *
        pSyncPointWaitList, ///< [in][optional] A list of sync points that this command depends on.
    ur_exp_command_buffer_sync_point_t
        *pSyncPoint ///< [out][optional] sync point associated with this command
) {
    auto pfnAppendMembufferCopyRectExp =
        context.urDdiTable.CommandBufferExp.pfnAppendMembufferCopyRectExp;

    if (nullptr == pfnAppendMembufferCopyRectExp) {
        return UR_RESULT_ERROR_UNSUPPORTED_FEATURE;
    }

    ur_command_buffer_append_membuffer_copy_rect_exp_params_t params = {
        &hCommandBuffer,
        &hSrcMem,
        &hDstMem,
        &srcOrigin,
        &dstOrigin,
        &region,
        &srcRowPitch,
        &srcSlicePitch,
        &dstRowPitch,
        &dstSlicePitch,
        &numSyncPointsInWaitList,
        &pSyncPointWaitList,
        &pSyncPoint};
    uint64_t instance = context.notify_begin(
        UR_FUNCTION_COMMAND_BUFFER_APPEND_MEMBUFFER_COPY_RECT_EXP,
        "urCommandBufferAppendMembufferCopyRectExp", &params);

    ur_result_t result = pfnAppendMembufferCopyRectExp(
        hCommandBuffer, hSrcMem, hDstMem, srcOrigin, dstOrigin, region,
        srcRowPitch, srcSlicePitch, dstRowPitch, dstSlicePitch,
        numSyncPointsInWaitList, pSyncPointWaitList, pSyncPoint);

    context.notify_end(
        UR_FUNCTION_COMMAND_BUFFER_APPEND_MEMBUFFER_COPY_RECT_EXP,
        "urCommandBufferAppendMembufferCopyRectExp", &params, &result,
        instance);

    return result;
}

///////////////////////////////////////////////////////////////////////////////
/// @brief Intercept function for urCommandBufferEnqueueExp
__urdlllocal ur_result_t UR_APICALL urCommandBufferEnqueueExp(
    ur_exp_command_buffer_handle_t
        hCommandBuffer, ///< [in] handle of the command-buffer object.
    ur_queue_handle_t
        hQueue, ///< [in] the queue to submit this command-buffer for execution.
    uint32_t numEventsInWaitList, ///< [in] size of the event wait list
    const ur_event_handle_t *
        phEventWaitList, ///< [in][optional][range(0, numEventsInWaitList)] pointer to a list of
    ///< events that must be complete before the command-buffer execution.
    ///< If nullptr, the numEventsInWaitList must be 0, indicating no wait
    ///< events.
    ur_event_handle_t *
        phEvent ///< [out][optional] return an event object that identifies this particular
                ///< command-buffer execution instance.
) {
    auto pfnEnqueueExp = context.urDdiTable.CommandBufferExp.pfnEnqueueExp;

    if (nullptr == pfnEnqueueExp) {
        return UR_RESULT_ERROR_UNSUPPORTED_FEATURE;
    }

    ur_command_buffer_enqueue_exp_params_t params = {
        &hCommandBuffer, &hQueue, &numEventsInWaitList, &phEventWaitList,
        &phEvent};
    uint64_t instance =
        context.notify_begin(UR_FUNCTION_COMMAND_BUFFER_ENQUEUE_EXP,
                             "urCommandBufferEnqueueExp", &params);

    ur_result_t result = pfnEnqueueExp(
        hCommandBuffer, hQueue, numEventsInWaitList, phEventWaitList, phEvent);

    context.notify_end(UR_FUNCTION_COMMAND_BUFFER_ENQUEUE_EXP,
                       "urCommandBufferEnqueueExp", &params, &result, instance);

    return result;
}

///////////////////////////////////////////////////////////////////////////////
<<<<<<< HEAD
/// @brief Intercept function for urUsmP2PEnablePeerAccessExp
__urdlllocal ur_result_t UR_APICALL urUsmP2PEnablePeerAccessExp(
    ur_device_handle_t
        commandDevice,            ///< [in] handle of the command device object
    ur_device_handle_t peerDevice ///< [in] handle of the peer device object
) {
    auto pfnEnablePeerAccessExp =
        context.urDdiTable.UsmP2PExp.pfnEnablePeerAccessExp;

    if (nullptr == pfnEnablePeerAccessExp) {
        return UR_RESULT_ERROR_UNSUPPORTED_FEATURE;
    }

    ur_usm_p2_p_enable_peer_access_exp_params_t params = {&commandDevice,
                                                          &peerDevice};
    uint64_t instance =
        context.notify_begin(UR_FUNCTION_USM_P2_P_ENABLE_PEER_ACCESS_EXP,
                             "urUsmP2PEnablePeerAccessExp", &params);

    ur_result_t result = pfnEnablePeerAccessExp(commandDevice, peerDevice);

    context.notify_end(UR_FUNCTION_USM_P2_P_ENABLE_PEER_ACCESS_EXP,
                       "urUsmP2PEnablePeerAccessExp", &params, &result,
                       instance);
=======
/// @brief Intercept function for urUSMImportExp
__urdlllocal ur_result_t UR_APICALL urUSMImportExp(
    ur_context_handle_t hContext, ///< [in] handle of the context object
    void *pMem,                   ///< [in] pointer to host memory object
    size_t size ///< [in] size in bytes of the host memory object to be imported
) {
    auto pfnImportExp = context.urDdiTable.USMExp.pfnImportExp;

    if (nullptr == pfnImportExp) {
        return UR_RESULT_ERROR_UNSUPPORTED_FEATURE;
    }

    ur_usm_import_exp_params_t params = {&hContext, &pMem, &size};
    uint64_t instance = context.notify_begin(UR_FUNCTION_USM_IMPORT_EXP,
                                             "urUSMImportExp", &params);

    ur_result_t result = pfnImportExp(hContext, pMem, size);

    context.notify_end(UR_FUNCTION_USM_IMPORT_EXP, "urUSMImportExp", &params,
                       &result, instance);
>>>>>>> cfa949fd

    return result;
}

///////////////////////////////////////////////////////////////////////////////
<<<<<<< HEAD
/// @brief Intercept function for urUsmP2PDisablePeerAccessExp
__urdlllocal ur_result_t UR_APICALL urUsmP2PDisablePeerAccessExp(
    ur_device_handle_t
        commandDevice,            ///< [in] handle of the command device object
    ur_device_handle_t peerDevice ///< [in] handle of the peer device object
) {
    auto pfnDisablePeerAccessExp =
        context.urDdiTable.UsmP2PExp.pfnDisablePeerAccessExp;

    if (nullptr == pfnDisablePeerAccessExp) {
        return UR_RESULT_ERROR_UNSUPPORTED_FEATURE;
    }

    ur_usm_p2_p_disable_peer_access_exp_params_t params = {&commandDevice,
                                                           &peerDevice};
    uint64_t instance =
        context.notify_begin(UR_FUNCTION_USM_P2_P_DISABLE_PEER_ACCESS_EXP,
                             "urUsmP2PDisablePeerAccessExp", &params);

    ur_result_t result = pfnDisablePeerAccessExp(commandDevice, peerDevice);

    context.notify_end(UR_FUNCTION_USM_P2_P_DISABLE_PEER_ACCESS_EXP,
                       "urUsmP2PDisablePeerAccessExp", &params, &result,
                       instance);

    return result;
}

///////////////////////////////////////////////////////////////////////////////
/// @brief Intercept function for urUsmP2PPeerAccessGetInfoExp
__urdlllocal ur_result_t UR_APICALL urUsmP2PPeerAccessGetInfoExp(
    ur_device_handle_t
        commandDevice,             ///< [in] handle of the command device object
    ur_device_handle_t peerDevice, ///< [in] handle of the peer device object
    ur_exp_peer_info_t propName,   ///< [in] type of the info to retrieve
    size_t propSize, ///< [in] the number of bytes pointed to by pPropValue.
    void *
        pPropValue, ///< [out][optional][typename(propName, propSize)] array of bytes holding
                    ///< the info.
    ///< If propSize is not equal to or greater than the real number of bytes
    ///< needed to return the info
    ///< then the ::UR_RESULT_ERROR_INVALID_SIZE error is returned and
    ///< pPropValue is not used.
    size_t *
        pPropSizeRet ///< [out][optional] pointer to the actual size in bytes of the queried propName.
) {
    auto pfnPeerAccessGetInfoExp =
        context.urDdiTable.UsmP2PExp.pfnPeerAccessGetInfoExp;

    if (nullptr == pfnPeerAccessGetInfoExp) {
        return UR_RESULT_ERROR_UNSUPPORTED_FEATURE;
    }

    ur_usm_p2_p_peer_access_get_info_exp_params_t params = {
        &commandDevice, &peerDevice, &propName,
        &propSize,      &pPropValue, &pPropSizeRet};
    uint64_t instance =
        context.notify_begin(UR_FUNCTION_USM_P2_P_PEER_ACCESS_GET_INFO_EXP,
                             "urUsmP2PPeerAccessGetInfoExp", &params);

    ur_result_t result =
        pfnPeerAccessGetInfoExp(commandDevice, peerDevice, propName, propSize,
                                pPropValue, pPropSizeRet);

    context.notify_end(UR_FUNCTION_USM_P2_P_PEER_ACCESS_GET_INFO_EXP,
                       "urUsmP2PPeerAccessGetInfoExp", &params, &result,
                       instance);
=======
/// @brief Intercept function for urUSMReleaseExp
__urdlllocal ur_result_t UR_APICALL urUSMReleaseExp(
    ur_context_handle_t hContext, ///< [in] handle of the context object
    void *pMem                    ///< [in] pointer to host memory object
) {
    auto pfnReleaseExp = context.urDdiTable.USMExp.pfnReleaseExp;

    if (nullptr == pfnReleaseExp) {
        return UR_RESULT_ERROR_UNSUPPORTED_FEATURE;
    }

    ur_usm_release_exp_params_t params = {&hContext, &pMem};
    uint64_t instance = context.notify_begin(UR_FUNCTION_USM_RELEASE_EXP,
                                             "urUSMReleaseExp", &params);

    ur_result_t result = pfnReleaseExp(hContext, pMem);

    context.notify_end(UR_FUNCTION_USM_RELEASE_EXP, "urUSMReleaseExp", &params,
                       &result, instance);
>>>>>>> cfa949fd

    return result;
}

///////////////////////////////////////////////////////////////////////////////
/// @brief Exported function for filling application's Global table
///        with current process' addresses
///
/// @returns
///     - ::UR_RESULT_SUCCESS
///     - ::UR_RESULT_ERROR_INVALID_NULL_POINTER
///     - ::UR_RESULT_ERROR_UNSUPPORTED_VERSION
__urdlllocal ur_result_t UR_APICALL urGetGlobalProcAddrTable(
    ur_api_version_t version, ///< [in] API version requested
    ur_global_dditable_t
        *pDdiTable ///< [in,out] pointer to table of DDI function pointers
) {
    auto &dditable = ur_tracing_layer::context.urDdiTable.Global;

    if (nullptr == pDdiTable) {
        return UR_RESULT_ERROR_INVALID_NULL_POINTER;
    }

    if (UR_MAJOR_VERSION(ur_tracing_layer::context.version) !=
            UR_MAJOR_VERSION(version) ||
        UR_MINOR_VERSION(ur_tracing_layer::context.version) >
            UR_MINOR_VERSION(version)) {
        return UR_RESULT_ERROR_UNSUPPORTED_VERSION;
    }

    ur_result_t result = UR_RESULT_SUCCESS;

    dditable.pfnInit = pDdiTable->pfnInit;
    pDdiTable->pfnInit = ur_tracing_layer::urInit;

    dditable.pfnTearDown = pDdiTable->pfnTearDown;
    pDdiTable->pfnTearDown = ur_tracing_layer::urTearDown;

    return result;
}
///////////////////////////////////////////////////////////////////////////////
/// @brief Exported function for filling application's BindlessImagesExp table
///        with current process' addresses
///
/// @returns
///     - ::UR_RESULT_SUCCESS
///     - ::UR_RESULT_ERROR_INVALID_NULL_POINTER
///     - ::UR_RESULT_ERROR_UNSUPPORTED_VERSION
__urdlllocal ur_result_t UR_APICALL urGetBindlessImagesExpProcAddrTable(
    ur_api_version_t version, ///< [in] API version requested
    ur_bindless_images_exp_dditable_t
        *pDdiTable ///< [in,out] pointer to table of DDI function pointers
) {
    auto &dditable = ur_tracing_layer::context.urDdiTable.BindlessImagesExp;

    if (nullptr == pDdiTable) {
        return UR_RESULT_ERROR_INVALID_NULL_POINTER;
    }

    if (UR_MAJOR_VERSION(ur_tracing_layer::context.version) !=
            UR_MAJOR_VERSION(version) ||
        UR_MINOR_VERSION(ur_tracing_layer::context.version) >
            UR_MINOR_VERSION(version)) {
        return UR_RESULT_ERROR_UNSUPPORTED_VERSION;
    }

    ur_result_t result = UR_RESULT_SUCCESS;

    dditable.pfnUnsampledImageHandleDestroyExp =
        pDdiTable->pfnUnsampledImageHandleDestroyExp;
    pDdiTable->pfnUnsampledImageHandleDestroyExp =
        ur_tracing_layer::urBindlessImagesUnsampledImageHandleDestroyExp;

    dditable.pfnSampledImageHandleDestroyExp =
        pDdiTable->pfnSampledImageHandleDestroyExp;
    pDdiTable->pfnSampledImageHandleDestroyExp =
        ur_tracing_layer::urBindlessImagesSampledImageHandleDestroyExp;

    dditable.pfnImageAllocateExp = pDdiTable->pfnImageAllocateExp;
    pDdiTable->pfnImageAllocateExp =
        ur_tracing_layer::urBindlessImagesImageAllocateExp;

    dditable.pfnImageFreeExp = pDdiTable->pfnImageFreeExp;
    pDdiTable->pfnImageFreeExp = ur_tracing_layer::urBindlessImagesImageFreeExp;

    dditable.pfnUnsampledImageCreateExp = pDdiTable->pfnUnsampledImageCreateExp;
    pDdiTable->pfnUnsampledImageCreateExp =
        ur_tracing_layer::urBindlessImagesUnsampledImageCreateExp;

    dditable.pfnSampledImageCreateExp = pDdiTable->pfnSampledImageCreateExp;
    pDdiTable->pfnSampledImageCreateExp =
        ur_tracing_layer::urBindlessImagesSampledImageCreateExp;

    dditable.pfnImageCopyExp = pDdiTable->pfnImageCopyExp;
    pDdiTable->pfnImageCopyExp = ur_tracing_layer::urBindlessImagesImageCopyExp;

    dditable.pfnImageGetInfoExp = pDdiTable->pfnImageGetInfoExp;
    pDdiTable->pfnImageGetInfoExp =
        ur_tracing_layer::urBindlessImagesImageGetInfoExp;

    dditable.pfnMipmapGetLevelExp = pDdiTable->pfnMipmapGetLevelExp;
    pDdiTable->pfnMipmapGetLevelExp =
        ur_tracing_layer::urBindlessImagesMipmapGetLevelExp;

    dditable.pfnMipmapFreeExp = pDdiTable->pfnMipmapFreeExp;
    pDdiTable->pfnMipmapFreeExp =
        ur_tracing_layer::urBindlessImagesMipmapFreeExp;

    dditable.pfnImportOpaqueFDExp = pDdiTable->pfnImportOpaqueFDExp;
    pDdiTable->pfnImportOpaqueFDExp =
        ur_tracing_layer::urBindlessImagesImportOpaqueFDExp;

    dditable.pfnMapExternalArrayExp = pDdiTable->pfnMapExternalArrayExp;
    pDdiTable->pfnMapExternalArrayExp =
        ur_tracing_layer::urBindlessImagesMapExternalArrayExp;

    dditable.pfnReleaseInteropExp = pDdiTable->pfnReleaseInteropExp;
    pDdiTable->pfnReleaseInteropExp =
        ur_tracing_layer::urBindlessImagesReleaseInteropExp;

    dditable.pfnImportExternalSemaphoreOpaqueFDExp =
        pDdiTable->pfnImportExternalSemaphoreOpaqueFDExp;
    pDdiTable->pfnImportExternalSemaphoreOpaqueFDExp =
        ur_tracing_layer::urBindlessImagesImportExternalSemaphoreOpaqueFDExp;

    dditable.pfnDestroyExternalSemaphoreExp =
        pDdiTable->pfnDestroyExternalSemaphoreExp;
    pDdiTable->pfnDestroyExternalSemaphoreExp =
        ur_tracing_layer::urBindlessImagesDestroyExternalSemaphoreExp;

    dditable.pfnWaitExternalSemaphoreExp =
        pDdiTable->pfnWaitExternalSemaphoreExp;
    pDdiTable->pfnWaitExternalSemaphoreExp =
        ur_tracing_layer::urBindlessImagesWaitExternalSemaphoreExp;

    dditable.pfnSignalExternalSemaphoreExp =
        pDdiTable->pfnSignalExternalSemaphoreExp;
    pDdiTable->pfnSignalExternalSemaphoreExp =
        ur_tracing_layer::urBindlessImagesSignalExternalSemaphoreExp;

    return result;
}
///////////////////////////////////////////////////////////////////////////////
/// @brief Exported function for filling application's CommandBufferExp table
///        with current process' addresses
///
/// @returns
///     - ::UR_RESULT_SUCCESS
///     - ::UR_RESULT_ERROR_INVALID_NULL_POINTER
///     - ::UR_RESULT_ERROR_UNSUPPORTED_VERSION
__urdlllocal ur_result_t UR_APICALL urGetCommandBufferExpProcAddrTable(
    ur_api_version_t version, ///< [in] API version requested
    ur_command_buffer_exp_dditable_t
        *pDdiTable ///< [in,out] pointer to table of DDI function pointers
) {
    auto &dditable = ur_tracing_layer::context.urDdiTable.CommandBufferExp;

    if (nullptr == pDdiTable) {
        return UR_RESULT_ERROR_INVALID_NULL_POINTER;
    }

    if (UR_MAJOR_VERSION(ur_tracing_layer::context.version) !=
            UR_MAJOR_VERSION(version) ||
        UR_MINOR_VERSION(ur_tracing_layer::context.version) >
            UR_MINOR_VERSION(version)) {
        return UR_RESULT_ERROR_UNSUPPORTED_VERSION;
    }

    ur_result_t result = UR_RESULT_SUCCESS;

    dditable.pfnCreateExp = pDdiTable->pfnCreateExp;
    pDdiTable->pfnCreateExp = ur_tracing_layer::urCommandBufferCreateExp;

    dditable.pfnRetainExp = pDdiTable->pfnRetainExp;
    pDdiTable->pfnRetainExp = ur_tracing_layer::urCommandBufferRetainExp;

    dditable.pfnReleaseExp = pDdiTable->pfnReleaseExp;
    pDdiTable->pfnReleaseExp = ur_tracing_layer::urCommandBufferReleaseExp;

    dditable.pfnFinalizeExp = pDdiTable->pfnFinalizeExp;
    pDdiTable->pfnFinalizeExp = ur_tracing_layer::urCommandBufferFinalizeExp;

    dditable.pfnAppendKernelLaunchExp = pDdiTable->pfnAppendKernelLaunchExp;
    pDdiTable->pfnAppendKernelLaunchExp =
        ur_tracing_layer::urCommandBufferAppendKernelLaunchExp;

    dditable.pfnAppendMemcpyUSMExp = pDdiTable->pfnAppendMemcpyUSMExp;
    pDdiTable->pfnAppendMemcpyUSMExp =
        ur_tracing_layer::urCommandBufferAppendMemcpyUSMExp;

    dditable.pfnAppendMembufferCopyExp = pDdiTable->pfnAppendMembufferCopyExp;
    pDdiTable->pfnAppendMembufferCopyExp =
        ur_tracing_layer::urCommandBufferAppendMembufferCopyExp;

    dditable.pfnAppendMembufferCopyRectExp =
        pDdiTable->pfnAppendMembufferCopyRectExp;
    pDdiTable->pfnAppendMembufferCopyRectExp =
        ur_tracing_layer::urCommandBufferAppendMembufferCopyRectExp;

    dditable.pfnEnqueueExp = pDdiTable->pfnEnqueueExp;
    pDdiTable->pfnEnqueueExp = ur_tracing_layer::urCommandBufferEnqueueExp;

    return result;
}
///////////////////////////////////////////////////////////////////////////////
/// @brief Exported function for filling application's Context table
///        with current process' addresses
///
/// @returns
///     - ::UR_RESULT_SUCCESS
///     - ::UR_RESULT_ERROR_INVALID_NULL_POINTER
///     - ::UR_RESULT_ERROR_UNSUPPORTED_VERSION
__urdlllocal ur_result_t UR_APICALL urGetContextProcAddrTable(
    ur_api_version_t version, ///< [in] API version requested
    ur_context_dditable_t
        *pDdiTable ///< [in,out] pointer to table of DDI function pointers
) {
    auto &dditable = ur_tracing_layer::context.urDdiTable.Context;

    if (nullptr == pDdiTable) {
        return UR_RESULT_ERROR_INVALID_NULL_POINTER;
    }

    if (UR_MAJOR_VERSION(ur_tracing_layer::context.version) !=
            UR_MAJOR_VERSION(version) ||
        UR_MINOR_VERSION(ur_tracing_layer::context.version) >
            UR_MINOR_VERSION(version)) {
        return UR_RESULT_ERROR_UNSUPPORTED_VERSION;
    }

    ur_result_t result = UR_RESULT_SUCCESS;

    dditable.pfnCreate = pDdiTable->pfnCreate;
    pDdiTable->pfnCreate = ur_tracing_layer::urContextCreate;

    dditable.pfnRetain = pDdiTable->pfnRetain;
    pDdiTable->pfnRetain = ur_tracing_layer::urContextRetain;

    dditable.pfnRelease = pDdiTable->pfnRelease;
    pDdiTable->pfnRelease = ur_tracing_layer::urContextRelease;

    dditable.pfnGetInfo = pDdiTable->pfnGetInfo;
    pDdiTable->pfnGetInfo = ur_tracing_layer::urContextGetInfo;

    dditable.pfnGetNativeHandle = pDdiTable->pfnGetNativeHandle;
    pDdiTable->pfnGetNativeHandle = ur_tracing_layer::urContextGetNativeHandle;

    dditable.pfnCreateWithNativeHandle = pDdiTable->pfnCreateWithNativeHandle;
    pDdiTable->pfnCreateWithNativeHandle =
        ur_tracing_layer::urContextCreateWithNativeHandle;

    dditable.pfnSetExtendedDeleter = pDdiTable->pfnSetExtendedDeleter;
    pDdiTable->pfnSetExtendedDeleter =
        ur_tracing_layer::urContextSetExtendedDeleter;

    return result;
}
///////////////////////////////////////////////////////////////////////////////
/// @brief Exported function for filling application's Enqueue table
///        with current process' addresses
///
/// @returns
///     - ::UR_RESULT_SUCCESS
///     - ::UR_RESULT_ERROR_INVALID_NULL_POINTER
///     - ::UR_RESULT_ERROR_UNSUPPORTED_VERSION
__urdlllocal ur_result_t UR_APICALL urGetEnqueueProcAddrTable(
    ur_api_version_t version, ///< [in] API version requested
    ur_enqueue_dditable_t
        *pDdiTable ///< [in,out] pointer to table of DDI function pointers
) {
    auto &dditable = ur_tracing_layer::context.urDdiTable.Enqueue;

    if (nullptr == pDdiTable) {
        return UR_RESULT_ERROR_INVALID_NULL_POINTER;
    }

    if (UR_MAJOR_VERSION(ur_tracing_layer::context.version) !=
            UR_MAJOR_VERSION(version) ||
        UR_MINOR_VERSION(ur_tracing_layer::context.version) >
            UR_MINOR_VERSION(version)) {
        return UR_RESULT_ERROR_UNSUPPORTED_VERSION;
    }

    ur_result_t result = UR_RESULT_SUCCESS;

    dditable.pfnKernelLaunch = pDdiTable->pfnKernelLaunch;
    pDdiTable->pfnKernelLaunch = ur_tracing_layer::urEnqueueKernelLaunch;

    dditable.pfnEventsWait = pDdiTable->pfnEventsWait;
    pDdiTable->pfnEventsWait = ur_tracing_layer::urEnqueueEventsWait;

    dditable.pfnEventsWaitWithBarrier = pDdiTable->pfnEventsWaitWithBarrier;
    pDdiTable->pfnEventsWaitWithBarrier =
        ur_tracing_layer::urEnqueueEventsWaitWithBarrier;

    dditable.pfnMemBufferRead = pDdiTable->pfnMemBufferRead;
    pDdiTable->pfnMemBufferRead = ur_tracing_layer::urEnqueueMemBufferRead;

    dditable.pfnMemBufferWrite = pDdiTable->pfnMemBufferWrite;
    pDdiTable->pfnMemBufferWrite = ur_tracing_layer::urEnqueueMemBufferWrite;

    dditable.pfnMemBufferReadRect = pDdiTable->pfnMemBufferReadRect;
    pDdiTable->pfnMemBufferReadRect =
        ur_tracing_layer::urEnqueueMemBufferReadRect;

    dditable.pfnMemBufferWriteRect = pDdiTable->pfnMemBufferWriteRect;
    pDdiTable->pfnMemBufferWriteRect =
        ur_tracing_layer::urEnqueueMemBufferWriteRect;

    dditable.pfnMemBufferCopy = pDdiTable->pfnMemBufferCopy;
    pDdiTable->pfnMemBufferCopy = ur_tracing_layer::urEnqueueMemBufferCopy;

    dditable.pfnMemBufferCopyRect = pDdiTable->pfnMemBufferCopyRect;
    pDdiTable->pfnMemBufferCopyRect =
        ur_tracing_layer::urEnqueueMemBufferCopyRect;

    dditable.pfnMemBufferFill = pDdiTable->pfnMemBufferFill;
    pDdiTable->pfnMemBufferFill = ur_tracing_layer::urEnqueueMemBufferFill;

    dditable.pfnMemImageRead = pDdiTable->pfnMemImageRead;
    pDdiTable->pfnMemImageRead = ur_tracing_layer::urEnqueueMemImageRead;

    dditable.pfnMemImageWrite = pDdiTable->pfnMemImageWrite;
    pDdiTable->pfnMemImageWrite = ur_tracing_layer::urEnqueueMemImageWrite;

    dditable.pfnMemImageCopy = pDdiTable->pfnMemImageCopy;
    pDdiTable->pfnMemImageCopy = ur_tracing_layer::urEnqueueMemImageCopy;

    dditable.pfnMemBufferMap = pDdiTable->pfnMemBufferMap;
    pDdiTable->pfnMemBufferMap = ur_tracing_layer::urEnqueueMemBufferMap;

    dditable.pfnMemUnmap = pDdiTable->pfnMemUnmap;
    pDdiTable->pfnMemUnmap = ur_tracing_layer::urEnqueueMemUnmap;

    dditable.pfnUSMFill = pDdiTable->pfnUSMFill;
    pDdiTable->pfnUSMFill = ur_tracing_layer::urEnqueueUSMFill;

    dditable.pfnUSMMemcpy = pDdiTable->pfnUSMMemcpy;
    pDdiTable->pfnUSMMemcpy = ur_tracing_layer::urEnqueueUSMMemcpy;

    dditable.pfnUSMPrefetch = pDdiTable->pfnUSMPrefetch;
    pDdiTable->pfnUSMPrefetch = ur_tracing_layer::urEnqueueUSMPrefetch;

    dditable.pfnUSMAdvise = pDdiTable->pfnUSMAdvise;
    pDdiTable->pfnUSMAdvise = ur_tracing_layer::urEnqueueUSMAdvise;

    dditable.pfnUSMFill2D = pDdiTable->pfnUSMFill2D;
    pDdiTable->pfnUSMFill2D = ur_tracing_layer::urEnqueueUSMFill2D;

    dditable.pfnUSMMemcpy2D = pDdiTable->pfnUSMMemcpy2D;
    pDdiTable->pfnUSMMemcpy2D = ur_tracing_layer::urEnqueueUSMMemcpy2D;

    dditable.pfnDeviceGlobalVariableWrite =
        pDdiTable->pfnDeviceGlobalVariableWrite;
    pDdiTable->pfnDeviceGlobalVariableWrite =
        ur_tracing_layer::urEnqueueDeviceGlobalVariableWrite;

    dditable.pfnDeviceGlobalVariableRead =
        pDdiTable->pfnDeviceGlobalVariableRead;
    pDdiTable->pfnDeviceGlobalVariableRead =
        ur_tracing_layer::urEnqueueDeviceGlobalVariableRead;

    dditable.pfnReadHostPipe = pDdiTable->pfnReadHostPipe;
    pDdiTable->pfnReadHostPipe = ur_tracing_layer::urEnqueueReadHostPipe;

    dditable.pfnWriteHostPipe = pDdiTable->pfnWriteHostPipe;
    pDdiTable->pfnWriteHostPipe = ur_tracing_layer::urEnqueueWriteHostPipe;

    return result;
}
///////////////////////////////////////////////////////////////////////////////
/// @brief Exported function for filling application's Event table
///        with current process' addresses
///
/// @returns
///     - ::UR_RESULT_SUCCESS
///     - ::UR_RESULT_ERROR_INVALID_NULL_POINTER
///     - ::UR_RESULT_ERROR_UNSUPPORTED_VERSION
__urdlllocal ur_result_t UR_APICALL urGetEventProcAddrTable(
    ur_api_version_t version, ///< [in] API version requested
    ur_event_dditable_t
        *pDdiTable ///< [in,out] pointer to table of DDI function pointers
) {
    auto &dditable = ur_tracing_layer::context.urDdiTable.Event;

    if (nullptr == pDdiTable) {
        return UR_RESULT_ERROR_INVALID_NULL_POINTER;
    }

    if (UR_MAJOR_VERSION(ur_tracing_layer::context.version) !=
            UR_MAJOR_VERSION(version) ||
        UR_MINOR_VERSION(ur_tracing_layer::context.version) >
            UR_MINOR_VERSION(version)) {
        return UR_RESULT_ERROR_UNSUPPORTED_VERSION;
    }

    ur_result_t result = UR_RESULT_SUCCESS;

    dditable.pfnGetInfo = pDdiTable->pfnGetInfo;
    pDdiTable->pfnGetInfo = ur_tracing_layer::urEventGetInfo;

    dditable.pfnGetProfilingInfo = pDdiTable->pfnGetProfilingInfo;
    pDdiTable->pfnGetProfilingInfo = ur_tracing_layer::urEventGetProfilingInfo;

    dditable.pfnWait = pDdiTable->pfnWait;
    pDdiTable->pfnWait = ur_tracing_layer::urEventWait;

    dditable.pfnRetain = pDdiTable->pfnRetain;
    pDdiTable->pfnRetain = ur_tracing_layer::urEventRetain;

    dditable.pfnRelease = pDdiTable->pfnRelease;
    pDdiTable->pfnRelease = ur_tracing_layer::urEventRelease;

    dditable.pfnGetNativeHandle = pDdiTable->pfnGetNativeHandle;
    pDdiTable->pfnGetNativeHandle = ur_tracing_layer::urEventGetNativeHandle;

    dditable.pfnCreateWithNativeHandle = pDdiTable->pfnCreateWithNativeHandle;
    pDdiTable->pfnCreateWithNativeHandle =
        ur_tracing_layer::urEventCreateWithNativeHandle;

    dditable.pfnSetCallback = pDdiTable->pfnSetCallback;
    pDdiTable->pfnSetCallback = ur_tracing_layer::urEventSetCallback;

    return result;
}
///////////////////////////////////////////////////////////////////////////////
/// @brief Exported function for filling application's Kernel table
///        with current process' addresses
///
/// @returns
///     - ::UR_RESULT_SUCCESS
///     - ::UR_RESULT_ERROR_INVALID_NULL_POINTER
///     - ::UR_RESULT_ERROR_UNSUPPORTED_VERSION
__urdlllocal ur_result_t UR_APICALL urGetKernelProcAddrTable(
    ur_api_version_t version, ///< [in] API version requested
    ur_kernel_dditable_t
        *pDdiTable ///< [in,out] pointer to table of DDI function pointers
) {
    auto &dditable = ur_tracing_layer::context.urDdiTable.Kernel;

    if (nullptr == pDdiTable) {
        return UR_RESULT_ERROR_INVALID_NULL_POINTER;
    }

    if (UR_MAJOR_VERSION(ur_tracing_layer::context.version) !=
            UR_MAJOR_VERSION(version) ||
        UR_MINOR_VERSION(ur_tracing_layer::context.version) >
            UR_MINOR_VERSION(version)) {
        return UR_RESULT_ERROR_UNSUPPORTED_VERSION;
    }

    ur_result_t result = UR_RESULT_SUCCESS;

    dditable.pfnCreate = pDdiTable->pfnCreate;
    pDdiTable->pfnCreate = ur_tracing_layer::urKernelCreate;

    dditable.pfnGetInfo = pDdiTable->pfnGetInfo;
    pDdiTable->pfnGetInfo = ur_tracing_layer::urKernelGetInfo;

    dditable.pfnGetGroupInfo = pDdiTable->pfnGetGroupInfo;
    pDdiTable->pfnGetGroupInfo = ur_tracing_layer::urKernelGetGroupInfo;

    dditable.pfnGetSubGroupInfo = pDdiTable->pfnGetSubGroupInfo;
    pDdiTable->pfnGetSubGroupInfo = ur_tracing_layer::urKernelGetSubGroupInfo;

    dditable.pfnRetain = pDdiTable->pfnRetain;
    pDdiTable->pfnRetain = ur_tracing_layer::urKernelRetain;

    dditable.pfnRelease = pDdiTable->pfnRelease;
    pDdiTable->pfnRelease = ur_tracing_layer::urKernelRelease;

    dditable.pfnGetNativeHandle = pDdiTable->pfnGetNativeHandle;
    pDdiTable->pfnGetNativeHandle = ur_tracing_layer::urKernelGetNativeHandle;

    dditable.pfnCreateWithNativeHandle = pDdiTable->pfnCreateWithNativeHandle;
    pDdiTable->pfnCreateWithNativeHandle =
        ur_tracing_layer::urKernelCreateWithNativeHandle;

    dditable.pfnSetArgValue = pDdiTable->pfnSetArgValue;
    pDdiTable->pfnSetArgValue = ur_tracing_layer::urKernelSetArgValue;

    dditable.pfnSetArgLocal = pDdiTable->pfnSetArgLocal;
    pDdiTable->pfnSetArgLocal = ur_tracing_layer::urKernelSetArgLocal;

    dditable.pfnSetArgPointer = pDdiTable->pfnSetArgPointer;
    pDdiTable->pfnSetArgPointer = ur_tracing_layer::urKernelSetArgPointer;

    dditable.pfnSetExecInfo = pDdiTable->pfnSetExecInfo;
    pDdiTable->pfnSetExecInfo = ur_tracing_layer::urKernelSetExecInfo;

    dditable.pfnSetArgSampler = pDdiTable->pfnSetArgSampler;
    pDdiTable->pfnSetArgSampler = ur_tracing_layer::urKernelSetArgSampler;

    dditable.pfnSetArgMemObj = pDdiTable->pfnSetArgMemObj;
    pDdiTable->pfnSetArgMemObj = ur_tracing_layer::urKernelSetArgMemObj;

    dditable.pfnSetSpecializationConstants =
        pDdiTable->pfnSetSpecializationConstants;
    pDdiTable->pfnSetSpecializationConstants =
        ur_tracing_layer::urKernelSetSpecializationConstants;

    return result;
}
///////////////////////////////////////////////////////////////////////////////
/// @brief Exported function for filling application's Mem table
///        with current process' addresses
///
/// @returns
///     - ::UR_RESULT_SUCCESS
///     - ::UR_RESULT_ERROR_INVALID_NULL_POINTER
///     - ::UR_RESULT_ERROR_UNSUPPORTED_VERSION
__urdlllocal ur_result_t UR_APICALL urGetMemProcAddrTable(
    ur_api_version_t version, ///< [in] API version requested
    ur_mem_dditable_t
        *pDdiTable ///< [in,out] pointer to table of DDI function pointers
) {
    auto &dditable = ur_tracing_layer::context.urDdiTable.Mem;

    if (nullptr == pDdiTable) {
        return UR_RESULT_ERROR_INVALID_NULL_POINTER;
    }

    if (UR_MAJOR_VERSION(ur_tracing_layer::context.version) !=
            UR_MAJOR_VERSION(version) ||
        UR_MINOR_VERSION(ur_tracing_layer::context.version) >
            UR_MINOR_VERSION(version)) {
        return UR_RESULT_ERROR_UNSUPPORTED_VERSION;
    }

    ur_result_t result = UR_RESULT_SUCCESS;

    dditable.pfnImageCreate = pDdiTable->pfnImageCreate;
    pDdiTable->pfnImageCreate = ur_tracing_layer::urMemImageCreate;

    dditable.pfnBufferCreate = pDdiTable->pfnBufferCreate;
    pDdiTable->pfnBufferCreate = ur_tracing_layer::urMemBufferCreate;

    dditable.pfnRetain = pDdiTable->pfnRetain;
    pDdiTable->pfnRetain = ur_tracing_layer::urMemRetain;

    dditable.pfnRelease = pDdiTable->pfnRelease;
    pDdiTable->pfnRelease = ur_tracing_layer::urMemRelease;

    dditable.pfnBufferPartition = pDdiTable->pfnBufferPartition;
    pDdiTable->pfnBufferPartition = ur_tracing_layer::urMemBufferPartition;

    dditable.pfnGetNativeHandle = pDdiTable->pfnGetNativeHandle;
    pDdiTable->pfnGetNativeHandle = ur_tracing_layer::urMemGetNativeHandle;

    dditable.pfnBufferCreateWithNativeHandle =
        pDdiTable->pfnBufferCreateWithNativeHandle;
    pDdiTable->pfnBufferCreateWithNativeHandle =
        ur_tracing_layer::urMemBufferCreateWithNativeHandle;

    dditable.pfnImageCreateWithNativeHandle =
        pDdiTable->pfnImageCreateWithNativeHandle;
    pDdiTable->pfnImageCreateWithNativeHandle =
        ur_tracing_layer::urMemImageCreateWithNativeHandle;

    dditable.pfnGetInfo = pDdiTable->pfnGetInfo;
    pDdiTable->pfnGetInfo = ur_tracing_layer::urMemGetInfo;

    dditable.pfnImageGetInfo = pDdiTable->pfnImageGetInfo;
    pDdiTable->pfnImageGetInfo = ur_tracing_layer::urMemImageGetInfo;

    return result;
}
///////////////////////////////////////////////////////////////////////////////
/// @brief Exported function for filling application's PhysicalMem table
///        with current process' addresses
///
/// @returns
///     - ::UR_RESULT_SUCCESS
///     - ::UR_RESULT_ERROR_INVALID_NULL_POINTER
///     - ::UR_RESULT_ERROR_UNSUPPORTED_VERSION
__urdlllocal ur_result_t UR_APICALL urGetPhysicalMemProcAddrTable(
    ur_api_version_t version, ///< [in] API version requested
    ur_physical_mem_dditable_t
        *pDdiTable ///< [in,out] pointer to table of DDI function pointers
) {
    auto &dditable = ur_tracing_layer::context.urDdiTable.PhysicalMem;

    if (nullptr == pDdiTable) {
        return UR_RESULT_ERROR_INVALID_NULL_POINTER;
    }

    if (UR_MAJOR_VERSION(ur_tracing_layer::context.version) !=
            UR_MAJOR_VERSION(version) ||
        UR_MINOR_VERSION(ur_tracing_layer::context.version) >
            UR_MINOR_VERSION(version)) {
        return UR_RESULT_ERROR_UNSUPPORTED_VERSION;
    }

    ur_result_t result = UR_RESULT_SUCCESS;

    dditable.pfnCreate = pDdiTable->pfnCreate;
    pDdiTable->pfnCreate = ur_tracing_layer::urPhysicalMemCreate;

    dditable.pfnRetain = pDdiTable->pfnRetain;
    pDdiTable->pfnRetain = ur_tracing_layer::urPhysicalMemRetain;

    dditable.pfnRelease = pDdiTable->pfnRelease;
    pDdiTable->pfnRelease = ur_tracing_layer::urPhysicalMemRelease;

    return result;
}
///////////////////////////////////////////////////////////////////////////////
/// @brief Exported function for filling application's Platform table
///        with current process' addresses
///
/// @returns
///     - ::UR_RESULT_SUCCESS
///     - ::UR_RESULT_ERROR_INVALID_NULL_POINTER
///     - ::UR_RESULT_ERROR_UNSUPPORTED_VERSION
__urdlllocal ur_result_t UR_APICALL urGetPlatformProcAddrTable(
    ur_api_version_t version, ///< [in] API version requested
    ur_platform_dditable_t
        *pDdiTable ///< [in,out] pointer to table of DDI function pointers
) {
    auto &dditable = ur_tracing_layer::context.urDdiTable.Platform;

    if (nullptr == pDdiTable) {
        return UR_RESULT_ERROR_INVALID_NULL_POINTER;
    }

    if (UR_MAJOR_VERSION(ur_tracing_layer::context.version) !=
            UR_MAJOR_VERSION(version) ||
        UR_MINOR_VERSION(ur_tracing_layer::context.version) >
            UR_MINOR_VERSION(version)) {
        return UR_RESULT_ERROR_UNSUPPORTED_VERSION;
    }

    ur_result_t result = UR_RESULT_SUCCESS;

    dditable.pfnGet = pDdiTable->pfnGet;
    pDdiTable->pfnGet = ur_tracing_layer::urPlatformGet;

    dditable.pfnGetInfo = pDdiTable->pfnGetInfo;
    pDdiTable->pfnGetInfo = ur_tracing_layer::urPlatformGetInfo;

    dditable.pfnGetNativeHandle = pDdiTable->pfnGetNativeHandle;
    pDdiTable->pfnGetNativeHandle = ur_tracing_layer::urPlatformGetNativeHandle;

    dditable.pfnCreateWithNativeHandle = pDdiTable->pfnCreateWithNativeHandle;
    pDdiTable->pfnCreateWithNativeHandle =
        ur_tracing_layer::urPlatformCreateWithNativeHandle;

    dditable.pfnGetLastError = pDdiTable->pfnGetLastError;
    pDdiTable->pfnGetLastError = ur_tracing_layer::urPlatformGetLastError;

    dditable.pfnGetApiVersion = pDdiTable->pfnGetApiVersion;
    pDdiTable->pfnGetApiVersion = ur_tracing_layer::urPlatformGetApiVersion;

    dditable.pfnGetBackendOption = pDdiTable->pfnGetBackendOption;
    pDdiTable->pfnGetBackendOption =
        ur_tracing_layer::urPlatformGetBackendOption;

    return result;
}
///////////////////////////////////////////////////////////////////////////////
/// @brief Exported function for filling application's Program table
///        with current process' addresses
///
/// @returns
///     - ::UR_RESULT_SUCCESS
///     - ::UR_RESULT_ERROR_INVALID_NULL_POINTER
///     - ::UR_RESULT_ERROR_UNSUPPORTED_VERSION
__urdlllocal ur_result_t UR_APICALL urGetProgramProcAddrTable(
    ur_api_version_t version, ///< [in] API version requested
    ur_program_dditable_t
        *pDdiTable ///< [in,out] pointer to table of DDI function pointers
) {
    auto &dditable = ur_tracing_layer::context.urDdiTable.Program;

    if (nullptr == pDdiTable) {
        return UR_RESULT_ERROR_INVALID_NULL_POINTER;
    }

    if (UR_MAJOR_VERSION(ur_tracing_layer::context.version) !=
            UR_MAJOR_VERSION(version) ||
        UR_MINOR_VERSION(ur_tracing_layer::context.version) >
            UR_MINOR_VERSION(version)) {
        return UR_RESULT_ERROR_UNSUPPORTED_VERSION;
    }

    ur_result_t result = UR_RESULT_SUCCESS;

    dditable.pfnCreateWithIL = pDdiTable->pfnCreateWithIL;
    pDdiTable->pfnCreateWithIL = ur_tracing_layer::urProgramCreateWithIL;

    dditable.pfnCreateWithBinary = pDdiTable->pfnCreateWithBinary;
    pDdiTable->pfnCreateWithBinary =
        ur_tracing_layer::urProgramCreateWithBinary;

    dditable.pfnBuild = pDdiTable->pfnBuild;
    pDdiTable->pfnBuild = ur_tracing_layer::urProgramBuild;

    dditable.pfnCompile = pDdiTable->pfnCompile;
    pDdiTable->pfnCompile = ur_tracing_layer::urProgramCompile;

    dditable.pfnLink = pDdiTable->pfnLink;
    pDdiTable->pfnLink = ur_tracing_layer::urProgramLink;

    dditable.pfnRetain = pDdiTable->pfnRetain;
    pDdiTable->pfnRetain = ur_tracing_layer::urProgramRetain;

    dditable.pfnRelease = pDdiTable->pfnRelease;
    pDdiTable->pfnRelease = ur_tracing_layer::urProgramRelease;

    dditable.pfnGetFunctionPointer = pDdiTable->pfnGetFunctionPointer;
    pDdiTable->pfnGetFunctionPointer =
        ur_tracing_layer::urProgramGetFunctionPointer;

    dditable.pfnGetInfo = pDdiTable->pfnGetInfo;
    pDdiTable->pfnGetInfo = ur_tracing_layer::urProgramGetInfo;

    dditable.pfnGetBuildInfo = pDdiTable->pfnGetBuildInfo;
    pDdiTable->pfnGetBuildInfo = ur_tracing_layer::urProgramGetBuildInfo;

    dditable.pfnSetSpecializationConstants =
        pDdiTable->pfnSetSpecializationConstants;
    pDdiTable->pfnSetSpecializationConstants =
        ur_tracing_layer::urProgramSetSpecializationConstants;

    dditable.pfnGetNativeHandle = pDdiTable->pfnGetNativeHandle;
    pDdiTable->pfnGetNativeHandle = ur_tracing_layer::urProgramGetNativeHandle;

    dditable.pfnCreateWithNativeHandle = pDdiTable->pfnCreateWithNativeHandle;
    pDdiTable->pfnCreateWithNativeHandle =
        ur_tracing_layer::urProgramCreateWithNativeHandle;

    return result;
}
///////////////////////////////////////////////////////////////////////////////
/// @brief Exported function for filling application's Queue table
///        with current process' addresses
///
/// @returns
///     - ::UR_RESULT_SUCCESS
///     - ::UR_RESULT_ERROR_INVALID_NULL_POINTER
///     - ::UR_RESULT_ERROR_UNSUPPORTED_VERSION
__urdlllocal ur_result_t UR_APICALL urGetQueueProcAddrTable(
    ur_api_version_t version, ///< [in] API version requested
    ur_queue_dditable_t
        *pDdiTable ///< [in,out] pointer to table of DDI function pointers
) {
    auto &dditable = ur_tracing_layer::context.urDdiTable.Queue;

    if (nullptr == pDdiTable) {
        return UR_RESULT_ERROR_INVALID_NULL_POINTER;
    }

    if (UR_MAJOR_VERSION(ur_tracing_layer::context.version) !=
            UR_MAJOR_VERSION(version) ||
        UR_MINOR_VERSION(ur_tracing_layer::context.version) >
            UR_MINOR_VERSION(version)) {
        return UR_RESULT_ERROR_UNSUPPORTED_VERSION;
    }

    ur_result_t result = UR_RESULT_SUCCESS;

    dditable.pfnGetInfo = pDdiTable->pfnGetInfo;
    pDdiTable->pfnGetInfo = ur_tracing_layer::urQueueGetInfo;

    dditable.pfnCreate = pDdiTable->pfnCreate;
    pDdiTable->pfnCreate = ur_tracing_layer::urQueueCreate;

    dditable.pfnRetain = pDdiTable->pfnRetain;
    pDdiTable->pfnRetain = ur_tracing_layer::urQueueRetain;

    dditable.pfnRelease = pDdiTable->pfnRelease;
    pDdiTable->pfnRelease = ur_tracing_layer::urQueueRelease;

    dditable.pfnGetNativeHandle = pDdiTable->pfnGetNativeHandle;
    pDdiTable->pfnGetNativeHandle = ur_tracing_layer::urQueueGetNativeHandle;

    dditable.pfnCreateWithNativeHandle = pDdiTable->pfnCreateWithNativeHandle;
    pDdiTable->pfnCreateWithNativeHandle =
        ur_tracing_layer::urQueueCreateWithNativeHandle;

    dditable.pfnFinish = pDdiTable->pfnFinish;
    pDdiTable->pfnFinish = ur_tracing_layer::urQueueFinish;

    dditable.pfnFlush = pDdiTable->pfnFlush;
    pDdiTable->pfnFlush = ur_tracing_layer::urQueueFlush;

    return result;
}
///////////////////////////////////////////////////////////////////////////////
/// @brief Exported function for filling application's Sampler table
///        with current process' addresses
///
/// @returns
///     - ::UR_RESULT_SUCCESS
///     - ::UR_RESULT_ERROR_INVALID_NULL_POINTER
///     - ::UR_RESULT_ERROR_UNSUPPORTED_VERSION
__urdlllocal ur_result_t UR_APICALL urGetSamplerProcAddrTable(
    ur_api_version_t version, ///< [in] API version requested
    ur_sampler_dditable_t
        *pDdiTable ///< [in,out] pointer to table of DDI function pointers
) {
    auto &dditable = ur_tracing_layer::context.urDdiTable.Sampler;

    if (nullptr == pDdiTable) {
        return UR_RESULT_ERROR_INVALID_NULL_POINTER;
    }

    if (UR_MAJOR_VERSION(ur_tracing_layer::context.version) !=
            UR_MAJOR_VERSION(version) ||
        UR_MINOR_VERSION(ur_tracing_layer::context.version) >
            UR_MINOR_VERSION(version)) {
        return UR_RESULT_ERROR_UNSUPPORTED_VERSION;
    }

    ur_result_t result = UR_RESULT_SUCCESS;

    dditable.pfnCreate = pDdiTable->pfnCreate;
    pDdiTable->pfnCreate = ur_tracing_layer::urSamplerCreate;

    dditable.pfnRetain = pDdiTable->pfnRetain;
    pDdiTable->pfnRetain = ur_tracing_layer::urSamplerRetain;

    dditable.pfnRelease = pDdiTable->pfnRelease;
    pDdiTable->pfnRelease = ur_tracing_layer::urSamplerRelease;

    dditable.pfnGetInfo = pDdiTable->pfnGetInfo;
    pDdiTable->pfnGetInfo = ur_tracing_layer::urSamplerGetInfo;

    dditable.pfnGetNativeHandle = pDdiTable->pfnGetNativeHandle;
    pDdiTable->pfnGetNativeHandle = ur_tracing_layer::urSamplerGetNativeHandle;

    dditable.pfnCreateWithNativeHandle = pDdiTable->pfnCreateWithNativeHandle;
    pDdiTable->pfnCreateWithNativeHandle =
        ur_tracing_layer::urSamplerCreateWithNativeHandle;

    return result;
}
///////////////////////////////////////////////////////////////////////////////
/// @brief Exported function for filling application's USM table
///        with current process' addresses
///
/// @returns
///     - ::UR_RESULT_SUCCESS
///     - ::UR_RESULT_ERROR_INVALID_NULL_POINTER
///     - ::UR_RESULT_ERROR_UNSUPPORTED_VERSION
__urdlllocal ur_result_t UR_APICALL urGetUSMProcAddrTable(
    ur_api_version_t version, ///< [in] API version requested
    ur_usm_dditable_t
        *pDdiTable ///< [in,out] pointer to table of DDI function pointers
) {
    auto &dditable = ur_tracing_layer::context.urDdiTable.USM;

    if (nullptr == pDdiTable) {
        return UR_RESULT_ERROR_INVALID_NULL_POINTER;
    }

    if (UR_MAJOR_VERSION(ur_tracing_layer::context.version) !=
            UR_MAJOR_VERSION(version) ||
        UR_MINOR_VERSION(ur_tracing_layer::context.version) >
            UR_MINOR_VERSION(version)) {
        return UR_RESULT_ERROR_UNSUPPORTED_VERSION;
    }

    ur_result_t result = UR_RESULT_SUCCESS;

    dditable.pfnHostAlloc = pDdiTable->pfnHostAlloc;
    pDdiTable->pfnHostAlloc = ur_tracing_layer::urUSMHostAlloc;

    dditable.pfnDeviceAlloc = pDdiTable->pfnDeviceAlloc;
    pDdiTable->pfnDeviceAlloc = ur_tracing_layer::urUSMDeviceAlloc;

    dditable.pfnSharedAlloc = pDdiTable->pfnSharedAlloc;
    pDdiTable->pfnSharedAlloc = ur_tracing_layer::urUSMSharedAlloc;

    dditable.pfnFree = pDdiTable->pfnFree;
    pDdiTable->pfnFree = ur_tracing_layer::urUSMFree;

    dditable.pfnGetMemAllocInfo = pDdiTable->pfnGetMemAllocInfo;
    pDdiTable->pfnGetMemAllocInfo = ur_tracing_layer::urUSMGetMemAllocInfo;

    dditable.pfnPoolCreate = pDdiTable->pfnPoolCreate;
    pDdiTable->pfnPoolCreate = ur_tracing_layer::urUSMPoolCreate;

    dditable.pfnPoolRetain = pDdiTable->pfnPoolRetain;
    pDdiTable->pfnPoolRetain = ur_tracing_layer::urUSMPoolRetain;

    dditable.pfnPoolRelease = pDdiTable->pfnPoolRelease;
    pDdiTable->pfnPoolRelease = ur_tracing_layer::urUSMPoolRelease;

    dditable.pfnPoolGetInfo = pDdiTable->pfnPoolGetInfo;
    pDdiTable->pfnPoolGetInfo = ur_tracing_layer::urUSMPoolGetInfo;

    return result;
}
///////////////////////////////////////////////////////////////////////////////
/// @brief Exported function for filling application's USMExp table
///        with current process' addresses
///
/// @returns
///     - ::UR_RESULT_SUCCESS
///     - ::UR_RESULT_ERROR_INVALID_NULL_POINTER
///     - ::UR_RESULT_ERROR_UNSUPPORTED_VERSION
__urdlllocal ur_result_t UR_APICALL urGetUSMExpProcAddrTable(
    ur_api_version_t version, ///< [in] API version requested
    ur_usm_exp_dditable_t
        *pDdiTable ///< [in,out] pointer to table of DDI function pointers
) {
    auto &dditable = ur_tracing_layer::context.urDdiTable.USMExp;

    if (nullptr == pDdiTable) {
        return UR_RESULT_ERROR_INVALID_NULL_POINTER;
    }

    if (UR_MAJOR_VERSION(ur_tracing_layer::context.version) !=
            UR_MAJOR_VERSION(version) ||
        UR_MINOR_VERSION(ur_tracing_layer::context.version) >
            UR_MINOR_VERSION(version)) {
        return UR_RESULT_ERROR_UNSUPPORTED_VERSION;
    }

    ur_result_t result = UR_RESULT_SUCCESS;

    dditable.pfnPitchedAllocExp = pDdiTable->pfnPitchedAllocExp;
    pDdiTable->pfnPitchedAllocExp = ur_tracing_layer::urUSMPitchedAllocExp;

    dditable.pfnImportExp = pDdiTable->pfnImportExp;
    pDdiTable->pfnImportExp = ur_tracing_layer::urUSMImportExp;

    dditable.pfnReleaseExp = pDdiTable->pfnReleaseExp;
    pDdiTable->pfnReleaseExp = ur_tracing_layer::urUSMReleaseExp;

    return result;
}
///////////////////////////////////////////////////////////////////////////////
/// @brief Exported function for filling application's VirtualMem table
///        with current process' addresses
///
/// @returns
///     - ::UR_RESULT_SUCCESS
///     - ::UR_RESULT_ERROR_INVALID_NULL_POINTER
///     - ::UR_RESULT_ERROR_UNSUPPORTED_VERSION
__urdlllocal ur_result_t UR_APICALL urGetVirtualMemProcAddrTable(
    ur_api_version_t version, ///< [in] API version requested
    ur_virtual_mem_dditable_t
        *pDdiTable ///< [in,out] pointer to table of DDI function pointers
) {
    auto &dditable = ur_tracing_layer::context.urDdiTable.VirtualMem;

    if (nullptr == pDdiTable) {
        return UR_RESULT_ERROR_INVALID_NULL_POINTER;
    }

    if (UR_MAJOR_VERSION(ur_tracing_layer::context.version) !=
            UR_MAJOR_VERSION(version) ||
        UR_MINOR_VERSION(ur_tracing_layer::context.version) >
            UR_MINOR_VERSION(version)) {
        return UR_RESULT_ERROR_UNSUPPORTED_VERSION;
    }

    ur_result_t result = UR_RESULT_SUCCESS;

    dditable.pfnGranularityGetInfo = pDdiTable->pfnGranularityGetInfo;
    pDdiTable->pfnGranularityGetInfo =
        ur_tracing_layer::urVirtualMemGranularityGetInfo;

    dditable.pfnReserve = pDdiTable->pfnReserve;
    pDdiTable->pfnReserve = ur_tracing_layer::urVirtualMemReserve;

    dditable.pfnFree = pDdiTable->pfnFree;
    pDdiTable->pfnFree = ur_tracing_layer::urVirtualMemFree;

    dditable.pfnMap = pDdiTable->pfnMap;
    pDdiTable->pfnMap = ur_tracing_layer::urVirtualMemMap;

    dditable.pfnUnmap = pDdiTable->pfnUnmap;
    pDdiTable->pfnUnmap = ur_tracing_layer::urVirtualMemUnmap;

    dditable.pfnSetAccess = pDdiTable->pfnSetAccess;
    pDdiTable->pfnSetAccess = ur_tracing_layer::urVirtualMemSetAccess;

    dditable.pfnGetInfo = pDdiTable->pfnGetInfo;
    pDdiTable->pfnGetInfo = ur_tracing_layer::urVirtualMemGetInfo;

    return result;
}
///////////////////////////////////////////////////////////////////////////////
/// @brief Exported function for filling application's UsmP2PExp table
///        with current process' addresses
///
/// @returns
///     - ::UR_RESULT_SUCCESS
///     - ::UR_RESULT_ERROR_INVALID_NULL_POINTER
///     - ::UR_RESULT_ERROR_UNSUPPORTED_VERSION
__urdlllocal ur_result_t UR_APICALL urGetUsmP2PExpProcAddrTable(
    ur_api_version_t version, ///< [in] API version requested
    ur_usm_p2_p_exp_dditable_t
        *pDdiTable ///< [in,out] pointer to table of DDI function pointers
) {
    auto &dditable = ur_tracing_layer::context.urDdiTable.UsmP2PExp;

    if (nullptr == pDdiTable) {
        return UR_RESULT_ERROR_INVALID_NULL_POINTER;
    }

    if (UR_MAJOR_VERSION(ur_tracing_layer::context.version) !=
            UR_MAJOR_VERSION(version) ||
        UR_MINOR_VERSION(ur_tracing_layer::context.version) >
            UR_MINOR_VERSION(version)) {
        return UR_RESULT_ERROR_UNSUPPORTED_VERSION;
    }

    ur_result_t result = UR_RESULT_SUCCESS;

    dditable.pfnEnablePeerAccessExp = pDdiTable->pfnEnablePeerAccessExp;
    pDdiTable->pfnEnablePeerAccessExp =
        ur_tracing_layer::urUsmP2PEnablePeerAccessExp;

    dditable.pfnDisablePeerAccessExp = pDdiTable->pfnDisablePeerAccessExp;
    pDdiTable->pfnDisablePeerAccessExp =
        ur_tracing_layer::urUsmP2PDisablePeerAccessExp;

    dditable.pfnPeerAccessGetInfoExp = pDdiTable->pfnPeerAccessGetInfoExp;
    pDdiTable->pfnPeerAccessGetInfoExp =
        ur_tracing_layer::urUsmP2PPeerAccessGetInfoExp;

    return result;
}
///////////////////////////////////////////////////////////////////////////////
/// @brief Exported function for filling application's Device table
///        with current process' addresses
///
/// @returns
///     - ::UR_RESULT_SUCCESS
///     - ::UR_RESULT_ERROR_INVALID_NULL_POINTER
///     - ::UR_RESULT_ERROR_UNSUPPORTED_VERSION
__urdlllocal ur_result_t UR_APICALL urGetDeviceProcAddrTable(
    ur_api_version_t version, ///< [in] API version requested
    ur_device_dditable_t
        *pDdiTable ///< [in,out] pointer to table of DDI function pointers
) {
    auto &dditable = ur_tracing_layer::context.urDdiTable.Device;

    if (nullptr == pDdiTable) {
        return UR_RESULT_ERROR_INVALID_NULL_POINTER;
    }

    if (UR_MAJOR_VERSION(ur_tracing_layer::context.version) !=
            UR_MAJOR_VERSION(version) ||
        UR_MINOR_VERSION(ur_tracing_layer::context.version) >
            UR_MINOR_VERSION(version)) {
        return UR_RESULT_ERROR_UNSUPPORTED_VERSION;
    }

    ur_result_t result = UR_RESULT_SUCCESS;

    dditable.pfnGet = pDdiTable->pfnGet;
    pDdiTable->pfnGet = ur_tracing_layer::urDeviceGet;

    dditable.pfnGetInfo = pDdiTable->pfnGetInfo;
    pDdiTable->pfnGetInfo = ur_tracing_layer::urDeviceGetInfo;

    dditable.pfnRetain = pDdiTable->pfnRetain;
    pDdiTable->pfnRetain = ur_tracing_layer::urDeviceRetain;

    dditable.pfnRelease = pDdiTable->pfnRelease;
    pDdiTable->pfnRelease = ur_tracing_layer::urDeviceRelease;

    dditable.pfnPartition = pDdiTable->pfnPartition;
    pDdiTable->pfnPartition = ur_tracing_layer::urDevicePartition;

    dditable.pfnSelectBinary = pDdiTable->pfnSelectBinary;
    pDdiTable->pfnSelectBinary = ur_tracing_layer::urDeviceSelectBinary;

    dditable.pfnGetNativeHandle = pDdiTable->pfnGetNativeHandle;
    pDdiTable->pfnGetNativeHandle = ur_tracing_layer::urDeviceGetNativeHandle;

    dditable.pfnCreateWithNativeHandle = pDdiTable->pfnCreateWithNativeHandle;
    pDdiTable->pfnCreateWithNativeHandle =
        ur_tracing_layer::urDeviceCreateWithNativeHandle;

    dditable.pfnGetGlobalTimestamps = pDdiTable->pfnGetGlobalTimestamps;
    pDdiTable->pfnGetGlobalTimestamps =
        ur_tracing_layer::urDeviceGetGlobalTimestamps;

    return result;
}

ur_result_t context_t::init(ur_dditable_t *dditable) {
    ur_result_t result = UR_RESULT_SUCCESS;

    if (UR_RESULT_SUCCESS == result) {
        result = ur_tracing_layer::urGetGlobalProcAddrTable(
            UR_API_VERSION_CURRENT, &dditable->Global);
    }

    if (UR_RESULT_SUCCESS == result) {
        result = ur_tracing_layer::urGetBindlessImagesExpProcAddrTable(
            UR_API_VERSION_CURRENT, &dditable->BindlessImagesExp);
    }

    if (UR_RESULT_SUCCESS == result) {
        result = ur_tracing_layer::urGetCommandBufferExpProcAddrTable(
            UR_API_VERSION_CURRENT, &dditable->CommandBufferExp);
    }

    if (UR_RESULT_SUCCESS == result) {
        result = ur_tracing_layer::urGetContextProcAddrTable(
            UR_API_VERSION_CURRENT, &dditable->Context);
    }

    if (UR_RESULT_SUCCESS == result) {
        result = ur_tracing_layer::urGetEnqueueProcAddrTable(
            UR_API_VERSION_CURRENT, &dditable->Enqueue);
    }

    if (UR_RESULT_SUCCESS == result) {
        result = ur_tracing_layer::urGetEventProcAddrTable(
            UR_API_VERSION_CURRENT, &dditable->Event);
    }

    if (UR_RESULT_SUCCESS == result) {
        result = ur_tracing_layer::urGetKernelProcAddrTable(
            UR_API_VERSION_CURRENT, &dditable->Kernel);
    }

    if (UR_RESULT_SUCCESS == result) {
        result = ur_tracing_layer::urGetMemProcAddrTable(UR_API_VERSION_CURRENT,
                                                         &dditable->Mem);
    }

    if (UR_RESULT_SUCCESS == result) {
        result = ur_tracing_layer::urGetPhysicalMemProcAddrTable(
            UR_API_VERSION_CURRENT, &dditable->PhysicalMem);
    }

    if (UR_RESULT_SUCCESS == result) {
        result = ur_tracing_layer::urGetPlatformProcAddrTable(
            UR_API_VERSION_CURRENT, &dditable->Platform);
    }

    if (UR_RESULT_SUCCESS == result) {
        result = ur_tracing_layer::urGetProgramProcAddrTable(
            UR_API_VERSION_CURRENT, &dditable->Program);
    }

    if (UR_RESULT_SUCCESS == result) {
        result = ur_tracing_layer::urGetQueueProcAddrTable(
            UR_API_VERSION_CURRENT, &dditable->Queue);
    }

    if (UR_RESULT_SUCCESS == result) {
        result = ur_tracing_layer::urGetSamplerProcAddrTable(
            UR_API_VERSION_CURRENT, &dditable->Sampler);
    }

    if (UR_RESULT_SUCCESS == result) {
        result = ur_tracing_layer::urGetUSMProcAddrTable(UR_API_VERSION_CURRENT,
                                                         &dditable->USM);
    }

    if (UR_RESULT_SUCCESS == result) {
        result = ur_tracing_layer::urGetUSMExpProcAddrTable(
            UR_API_VERSION_CURRENT, &dditable->USMExp);
    }

    if (UR_RESULT_SUCCESS == result) {
<<<<<<< HEAD
        result = ur_tracing_layer::urGetUsmP2PExpProcAddrTable(
            UR_API_VERSION_CURRENT, &dditable->UsmP2PExp);
=======
        result = ur_tracing_layer::urGetVirtualMemProcAddrTable(
            UR_API_VERSION_CURRENT, &dditable->VirtualMem);
>>>>>>> cfa949fd
    }

    if (UR_RESULT_SUCCESS == result) {
        result = ur_tracing_layer::urGetDeviceProcAddrTable(
            UR_API_VERSION_CURRENT, &dditable->Device);
    }

    return result;
}
} /* namespace ur_tracing_layer */<|MERGE_RESOLUTION|>--- conflicted
+++ resolved
@@ -5242,7 +5242,55 @@
 }
 
 ///////////////////////////////////////////////////////////////////////////////
-<<<<<<< HEAD
+/// @brief Intercept function for urUSMImportExp
+__urdlllocal ur_result_t UR_APICALL urUSMImportExp(
+    ur_context_handle_t hContext, ///< [in] handle of the context object
+    void *pMem,                   ///< [in] pointer to host memory object
+    size_t size ///< [in] size in bytes of the host memory object to be imported
+) {
+    auto pfnImportExp = context.urDdiTable.USMExp.pfnImportExp;
+
+    if (nullptr == pfnImportExp) {
+        return UR_RESULT_ERROR_UNSUPPORTED_FEATURE;
+    }
+
+    ur_usm_import_exp_params_t params = {&hContext, &pMem, &size};
+    uint64_t instance = context.notify_begin(UR_FUNCTION_USM_IMPORT_EXP,
+                                             "urUSMImportExp", &params);
+
+    ur_result_t result = pfnImportExp(hContext, pMem, size);
+
+    context.notify_end(UR_FUNCTION_USM_IMPORT_EXP, "urUSMImportExp", &params,
+                       &result, instance);
+
+    return result;
+}
+
+///////////////////////////////////////////////////////////////////////////////
+/// @brief Intercept function for urUSMReleaseExp
+__urdlllocal ur_result_t UR_APICALL urUSMReleaseExp(
+    ur_context_handle_t hContext, ///< [in] handle of the context object
+    void *pMem                    ///< [in] pointer to host memory object
+) {
+    auto pfnReleaseExp = context.urDdiTable.USMExp.pfnReleaseExp;
+
+    if (nullptr == pfnReleaseExp) {
+        return UR_RESULT_ERROR_UNSUPPORTED_FEATURE;
+    }
+
+    ur_usm_release_exp_params_t params = {&hContext, &pMem};
+    uint64_t instance = context.notify_begin(UR_FUNCTION_USM_RELEASE_EXP,
+                                             "urUSMReleaseExp", &params);
+
+    ur_result_t result = pfnReleaseExp(hContext, pMem);
+
+    context.notify_end(UR_FUNCTION_USM_RELEASE_EXP, "urUSMReleaseExp", &params,
+                       &result, instance);
+
+    return result;
+}
+
+///////////////////////////////////////////////////////////////////////////////
 /// @brief Intercept function for urUsmP2PEnablePeerAccessExp
 __urdlllocal ur_result_t UR_APICALL urUsmP2PEnablePeerAccessExp(
     ur_device_handle_t
@@ -5256,45 +5304,22 @@
         return UR_RESULT_ERROR_UNSUPPORTED_FEATURE;
     }
 
-    ur_usm_p2_p_enable_peer_access_exp_params_t params = {&commandDevice,
-                                                          &peerDevice};
+    ur_usm_p2p_enable_peer_access_exp_params_t params = {&commandDevice,
+                                                         &peerDevice};
     uint64_t instance =
-        context.notify_begin(UR_FUNCTION_USM_P2_P_ENABLE_PEER_ACCESS_EXP,
+        context.notify_begin(UR_FUNCTION_USM_P2P_ENABLE_PEER_ACCESS_EXP,
                              "urUsmP2PEnablePeerAccessExp", &params);
 
     ur_result_t result = pfnEnablePeerAccessExp(commandDevice, peerDevice);
 
-    context.notify_end(UR_FUNCTION_USM_P2_P_ENABLE_PEER_ACCESS_EXP,
+    context.notify_end(UR_FUNCTION_USM_P2P_ENABLE_PEER_ACCESS_EXP,
                        "urUsmP2PEnablePeerAccessExp", &params, &result,
                        instance);
-=======
-/// @brief Intercept function for urUSMImportExp
-__urdlllocal ur_result_t UR_APICALL urUSMImportExp(
-    ur_context_handle_t hContext, ///< [in] handle of the context object
-    void *pMem,                   ///< [in] pointer to host memory object
-    size_t size ///< [in] size in bytes of the host memory object to be imported
-) {
-    auto pfnImportExp = context.urDdiTable.USMExp.pfnImportExp;
-
-    if (nullptr == pfnImportExp) {
-        return UR_RESULT_ERROR_UNSUPPORTED_FEATURE;
-    }
-
-    ur_usm_import_exp_params_t params = {&hContext, &pMem, &size};
-    uint64_t instance = context.notify_begin(UR_FUNCTION_USM_IMPORT_EXP,
-                                             "urUSMImportExp", &params);
-
-    ur_result_t result = pfnImportExp(hContext, pMem, size);
-
-    context.notify_end(UR_FUNCTION_USM_IMPORT_EXP, "urUSMImportExp", &params,
-                       &result, instance);
->>>>>>> cfa949fd
-
-    return result;
-}
-
-///////////////////////////////////////////////////////////////////////////////
-<<<<<<< HEAD
+
+    return result;
+}
+
+///////////////////////////////////////////////////////////////////////////////
 /// @brief Intercept function for urUsmP2PDisablePeerAccessExp
 __urdlllocal ur_result_t UR_APICALL urUsmP2PDisablePeerAccessExp(
     ur_device_handle_t
@@ -5308,15 +5333,15 @@
         return UR_RESULT_ERROR_UNSUPPORTED_FEATURE;
     }
 
-    ur_usm_p2_p_disable_peer_access_exp_params_t params = {&commandDevice,
-                                                           &peerDevice};
+    ur_usm_p2p_disable_peer_access_exp_params_t params = {&commandDevice,
+                                                          &peerDevice};
     uint64_t instance =
-        context.notify_begin(UR_FUNCTION_USM_P2_P_DISABLE_PEER_ACCESS_EXP,
+        context.notify_begin(UR_FUNCTION_USM_P2P_DISABLE_PEER_ACCESS_EXP,
                              "urUsmP2PDisablePeerAccessExp", &params);
 
     ur_result_t result = pfnDisablePeerAccessExp(commandDevice, peerDevice);
 
-    context.notify_end(UR_FUNCTION_USM_P2_P_DISABLE_PEER_ACCESS_EXP,
+    context.notify_end(UR_FUNCTION_USM_P2P_DISABLE_PEER_ACCESS_EXP,
                        "urUsmP2PDisablePeerAccessExp", &params, &result,
                        instance);
 
@@ -5348,41 +5373,20 @@
         return UR_RESULT_ERROR_UNSUPPORTED_FEATURE;
     }
 
-    ur_usm_p2_p_peer_access_get_info_exp_params_t params = {
+    ur_usm_p2p_peer_access_get_info_exp_params_t params = {
         &commandDevice, &peerDevice, &propName,
         &propSize,      &pPropValue, &pPropSizeRet};
     uint64_t instance =
-        context.notify_begin(UR_FUNCTION_USM_P2_P_PEER_ACCESS_GET_INFO_EXP,
+        context.notify_begin(UR_FUNCTION_USM_P2P_PEER_ACCESS_GET_INFO_EXP,
                              "urUsmP2PPeerAccessGetInfoExp", &params);
 
     ur_result_t result =
         pfnPeerAccessGetInfoExp(commandDevice, peerDevice, propName, propSize,
                                 pPropValue, pPropSizeRet);
 
-    context.notify_end(UR_FUNCTION_USM_P2_P_PEER_ACCESS_GET_INFO_EXP,
+    context.notify_end(UR_FUNCTION_USM_P2P_PEER_ACCESS_GET_INFO_EXP,
                        "urUsmP2PPeerAccessGetInfoExp", &params, &result,
                        instance);
-=======
-/// @brief Intercept function for urUSMReleaseExp
-__urdlllocal ur_result_t UR_APICALL urUSMReleaseExp(
-    ur_context_handle_t hContext, ///< [in] handle of the context object
-    void *pMem                    ///< [in] pointer to host memory object
-) {
-    auto pfnReleaseExp = context.urDdiTable.USMExp.pfnReleaseExp;
-
-    if (nullptr == pfnReleaseExp) {
-        return UR_RESULT_ERROR_UNSUPPORTED_FEATURE;
-    }
-
-    ur_usm_release_exp_params_t params = {&hContext, &pMem};
-    uint64_t instance = context.notify_begin(UR_FUNCTION_USM_RELEASE_EXP,
-                                             "urUSMReleaseExp", &params);
-
-    ur_result_t result = pfnReleaseExp(hContext, pMem);
-
-    context.notify_end(UR_FUNCTION_USM_RELEASE_EXP, "urUSMReleaseExp", &params,
-                       &result, instance);
->>>>>>> cfa949fd
 
     return result;
 }
@@ -6317,6 +6321,48 @@
     return result;
 }
 ///////////////////////////////////////////////////////////////////////////////
+/// @brief Exported function for filling application's UsmP2PExp table
+///        with current process' addresses
+///
+/// @returns
+///     - ::UR_RESULT_SUCCESS
+///     - ::UR_RESULT_ERROR_INVALID_NULL_POINTER
+///     - ::UR_RESULT_ERROR_UNSUPPORTED_VERSION
+__urdlllocal ur_result_t UR_APICALL urGetUsmP2PExpProcAddrTable(
+    ur_api_version_t version, ///< [in] API version requested
+    ur_usm_p2p_exp_dditable_t
+        *pDdiTable ///< [in,out] pointer to table of DDI function pointers
+) {
+    auto &dditable = ur_tracing_layer::context.urDdiTable.UsmP2PExp;
+
+    if (nullptr == pDdiTable) {
+        return UR_RESULT_ERROR_INVALID_NULL_POINTER;
+    }
+
+    if (UR_MAJOR_VERSION(ur_tracing_layer::context.version) !=
+            UR_MAJOR_VERSION(version) ||
+        UR_MINOR_VERSION(ur_tracing_layer::context.version) >
+            UR_MINOR_VERSION(version)) {
+        return UR_RESULT_ERROR_UNSUPPORTED_VERSION;
+    }
+
+    ur_result_t result = UR_RESULT_SUCCESS;
+
+    dditable.pfnEnablePeerAccessExp = pDdiTable->pfnEnablePeerAccessExp;
+    pDdiTable->pfnEnablePeerAccessExp =
+        ur_tracing_layer::urUsmP2PEnablePeerAccessExp;
+
+    dditable.pfnDisablePeerAccessExp = pDdiTable->pfnDisablePeerAccessExp;
+    pDdiTable->pfnDisablePeerAccessExp =
+        ur_tracing_layer::urUsmP2PDisablePeerAccessExp;
+
+    dditable.pfnPeerAccessGetInfoExp = pDdiTable->pfnPeerAccessGetInfoExp;
+    pDdiTable->pfnPeerAccessGetInfoExp =
+        ur_tracing_layer::urUsmP2PPeerAccessGetInfoExp;
+
+    return result;
+}
+///////////////////////////////////////////////////////////////////////////////
 /// @brief Exported function for filling application's VirtualMem table
 ///        with current process' addresses
 ///
@@ -6369,48 +6415,6 @@
     return result;
 }
 ///////////////////////////////////////////////////////////////////////////////
-/// @brief Exported function for filling application's UsmP2PExp table
-///        with current process' addresses
-///
-/// @returns
-///     - ::UR_RESULT_SUCCESS
-///     - ::UR_RESULT_ERROR_INVALID_NULL_POINTER
-///     - ::UR_RESULT_ERROR_UNSUPPORTED_VERSION
-__urdlllocal ur_result_t UR_APICALL urGetUsmP2PExpProcAddrTable(
-    ur_api_version_t version, ///< [in] API version requested
-    ur_usm_p2_p_exp_dditable_t
-        *pDdiTable ///< [in,out] pointer to table of DDI function pointers
-) {
-    auto &dditable = ur_tracing_layer::context.urDdiTable.UsmP2PExp;
-
-    if (nullptr == pDdiTable) {
-        return UR_RESULT_ERROR_INVALID_NULL_POINTER;
-    }
-
-    if (UR_MAJOR_VERSION(ur_tracing_layer::context.version) !=
-            UR_MAJOR_VERSION(version) ||
-        UR_MINOR_VERSION(ur_tracing_layer::context.version) >
-            UR_MINOR_VERSION(version)) {
-        return UR_RESULT_ERROR_UNSUPPORTED_VERSION;
-    }
-
-    ur_result_t result = UR_RESULT_SUCCESS;
-
-    dditable.pfnEnablePeerAccessExp = pDdiTable->pfnEnablePeerAccessExp;
-    pDdiTable->pfnEnablePeerAccessExp =
-        ur_tracing_layer::urUsmP2PEnablePeerAccessExp;
-
-    dditable.pfnDisablePeerAccessExp = pDdiTable->pfnDisablePeerAccessExp;
-    pDdiTable->pfnDisablePeerAccessExp =
-        ur_tracing_layer::urUsmP2PDisablePeerAccessExp;
-
-    dditable.pfnPeerAccessGetInfoExp = pDdiTable->pfnPeerAccessGetInfoExp;
-    pDdiTable->pfnPeerAccessGetInfoExp =
-        ur_tracing_layer::urUsmP2PPeerAccessGetInfoExp;
-
-    return result;
-}
-///////////////////////////////////////////////////////////////////////////////
 /// @brief Exported function for filling application's Device table
 ///        with current process' addresses
 ///
@@ -6549,13 +6553,13 @@
     }
 
     if (UR_RESULT_SUCCESS == result) {
-<<<<<<< HEAD
         result = ur_tracing_layer::urGetUsmP2PExpProcAddrTable(
             UR_API_VERSION_CURRENT, &dditable->UsmP2PExp);
-=======
+    }
+
+    if (UR_RESULT_SUCCESS == result) {
         result = ur_tracing_layer::urGetVirtualMemProcAddrTable(
             UR_API_VERSION_CURRENT, &dditable->VirtualMem);
->>>>>>> cfa949fd
     }
 
     if (UR_RESULT_SUCCESS == result) {
