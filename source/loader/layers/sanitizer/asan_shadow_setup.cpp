--- conflicted
+++ resolved
@@ -51,25 +51,22 @@
 } // namespace cpu
 
 namespace pvc {
-<<<<<<< HEAD
 ///
 /// USM Allocation Range (56 bits)
 ///   Host   USM : 0x0000_0000_0000_0000 ~ 0x00ff_ffff_ffff_ffff
 ///   Shared USM : 0x0000_0000_0000_0000 ~ 0x0000_7fff_ffff_ffff
 ///   Device USM : 0xff00_0000_0000_0000 ~ 0xff00_ffff_ffff_ffff
 ///
-/// SHADOW MEMORY MAPPING (PVC, with CPU 47bit)
-///   Host/Shared USM : 0x0              ~ 0x0fff_ffff_ffff
-///   ?               : 0x1000_0000_0000 ~ 0x1fff_ffff_ffff
-///   Device USM      : 0x2000_0000_0000 ~ 0x3fff_ffff_ffff
+/// USM Allocation Range (AllocateHostAllocationsInHeapExtendedHost=0)
+///   Host   USM : 0x0000_0000_0000_0000 ~ 0x0000_7fff_ffff_ffff
+///   Shared USM : 0x0000_0000_0000_0000 ~ 0x0000_7fff_ffff_ffff
+///   Device USM : 0xff00_0000_0000_0000 ~ 0xff00_ffff_ffff_ffff
 ///
-constexpr size_t SHADOW_SIZE = 1ULL << 46;
-=======
-
+/// Shadow Memory Mapping (SHADOW_SCALE=4, AllocateHostAllocationsInHeapExtendedHost=0)
 ///   Host/Shared USM : 0x0              ~ 0x07ff_ffff_ffff
 ///   Device USM      : 0x0800_0000_0000 ~ 0x17ff_ffff_ffff
+///
 constexpr size_t SHADOW_SIZE = 0x180000000000ULL;
->>>>>>> aaf08109
 
 uptr LOW_SHADOW_BEGIN;
 uptr HIGH_SHADOW_END;
@@ -119,11 +116,11 @@
 ///   Host/Shared USM : 0x0000_0000_0000_0000 ~ 0x0000_7fff_ffff_ffff
 ///   Device      USM : 0xffff_8000_0000_0000 ~ 0xffff_ffff_ffff_ffff
 ///
-/// SHADOW MEMORY MAPPING
-///   Host/Shared USM : 0x0              ~ 0x0fff_ffff_ffff
-///   Device      USM : 0x1000_0000_0000 ~ 0x1fff_ffff_ffff
+/// Shadow Memory Mapping (SHADOW_SCALE=4)
+///   Host/Shared USM : 0x0              ~ 0x07ff_ffff_ffff
+///   Device      USM : 0x0800_0000_0000 ~ 0x0fff_ffff_ffff
 ///
-constexpr size_t SHADOW_SIZE = 0x200000000000ULL;
+constexpr size_t SHADOW_SIZE = 0x100000000000ULL;
 
 uptr LOW_SHADOW_BEGIN;
 uptr HIGH_SHADOW_END;
