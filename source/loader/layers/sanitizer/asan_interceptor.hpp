/*
 *
 * Copyright (C) 2023 Intel Corporation
 *
 * Part of the Unified-Runtime Project, under the Apache License v2.0 with LLVM Exceptions.
 * See LICENSE.TXT
 * SPDX-License-Identifier: Apache-2.0 WITH LLVM-exception
 *
 * @file asan_interceptor.hpp
 *
 */

#pragma once

#include "common.hpp"
#include "device_sanitizer_report.hpp"

#include <map>
#include <memory>
#include <unordered_map>
#include <vector>

namespace ur_sanitizer_layer {

enum USMMemoryType { DEVICE, SHARE, HOST, MEM_BUFFER };

struct USMAllocInfo {
    uptr AllocBegin;
    uptr UserBegin;
    uptr UserEnd;
    size_t AllocSize;
    USMMemoryType Type;
};

enum class DeviceType { UNKNOWN, CPU, GPU_PVC, GPU_DG2 };

struct DeviceInfo {
    DeviceType Type;
    size_t Alignment;
    uptr ShadowOffset;
    uptr ShadowOffsetEnd;

    // Lock InitPool & AllocInfos
    ur_shared_mutex Mutex;
    std::vector<std::shared_ptr<USMAllocInfo>> AllocInfos;
};

struct QueueInfo {
    ur_mutex Mutex;
    ur_event_handle_t LastEvent;
};

struct ContextInfo {

    std::shared_ptr<DeviceInfo> getDeviceInfo(ur_device_handle_t Device) {
        std::shared_lock<ur_shared_mutex> Guard(Mutex);
        assert(DeviceMap.find(Device) != DeviceMap.end());
        return DeviceMap[Device];
    }

    std::shared_ptr<QueueInfo> getQueueInfo(ur_queue_handle_t Queue) {
        std::shared_lock<ur_shared_mutex> Guard(Mutex);
        assert(QueueMap.find(Queue) != QueueMap.end());
        return QueueMap[Queue];
    }

    std::shared_ptr<USMAllocInfo> getUSMAllocInfo(uptr Address) {
        std::shared_lock<ur_shared_mutex> Guard(Mutex);
        assert(AllocatedUSMMap.find(Address) != AllocatedUSMMap.end());
        return AllocatedUSMMap[Address];
    }

    ur_shared_mutex Mutex;
    std::unordered_map<ur_device_handle_t, std::shared_ptr<DeviceInfo>>
        DeviceMap;
    std::unordered_map<ur_queue_handle_t, std::shared_ptr<QueueInfo>> QueueMap;

    /// key: USMAllocInfo.AllocBegin
    /// value: USMAllocInfo
    /// Use AllocBegin as key can help to detect underflow pointer
    std::map<uptr, std::shared_ptr<USMAllocInfo>> AllocatedUSMMap;
};

struct LaunchInfo {
    uptr LocalShadowOffset;
    uptr LocalShadowOffsetEnd;
    ur_context_handle_t Context;

    DeviceSanitizerReport SPIR_DeviceSanitizerReportMem;

    size_t LocalWorkSize[3];

    LaunchInfo()
        : LocalShadowOffset(0), LocalShadowOffsetEnd(0), Context(nullptr) {}
    ~LaunchInfo();
};

class SanitizerInterceptor {
  public:
<<<<<<< HEAD
    SanitizerInterceptor();
=======
>>>>>>> 4ee0e10e

    ur_result_t allocateMemory(ur_context_handle_t Context,
                               ur_device_handle_t Device,
                               const ur_usm_desc_t *Properties,
                               ur_usm_pool_handle_t Pool, size_t Size,
                               void **ResultPtr, USMMemoryType Type);
    ur_result_t releaseMemory(ur_context_handle_t Context, void *Ptr);

    ur_result_t preLaunchKernel(ur_kernel_handle_t Kernel,
                                ur_queue_handle_t Queue,
                                ur_event_handle_t &Event,
                                LaunchInfo &LaunchInfo, uint32_t numWorkgroup);
    void postLaunchKernel(ur_kernel_handle_t Kernel, ur_queue_handle_t Queue,
<<<<<<< HEAD
                          ur_event_handle_t *Event, LaunchInfo &LaunchInfo);
=======
                          ur_event_handle_t &Event);
>>>>>>> 4ee0e10e

    ur_result_t insertContext(ur_context_handle_t Context);
    ur_result_t eraseContext(ur_context_handle_t Context);

    ur_result_t insertDevice(ur_context_handle_t Context,
                          ur_device_handle_t Device);

    ur_result_t insertQueue(ur_context_handle_t Context, ur_queue_handle_t Queue);
    ur_result_t eraseQueue(ur_context_handle_t Context,
                            ur_queue_handle_t Queue);

  private:
    ur_result_t updateShadowMemory(ur_queue_handle_t Queue);
    ur_result_t enqueueAllocInfo(ur_context_handle_t Context,
                                 ur_device_handle_t Device,
                                 ur_queue_handle_t Queue,
                                 std::shared_ptr<USMAllocInfo> &AlloccInfo,
                                 ur_event_handle_t &LastEvent);

    /// Initialize Global Variables & Kernel Name at first Launch
    ur_result_t prepareLaunch(ur_queue_handle_t Queue,
                              ur_kernel_handle_t Kernel, LaunchInfo &LaunchInfo,
                              uint32_t numWorkgroup);

    ur_result_t allocShadowMemory(ur_context_handle_t Context,
                                  std::shared_ptr<DeviceInfo> &DeviceInfo);
    ur_result_t enqueueMemSetShadow(ur_context_handle_t Context,
                                    ur_device_handle_t Device,
                                    ur_queue_handle_t Queue, uptr Addr,
                                    uptr Size, u8 Value,
                                    ur_event_handle_t DepEvent,
                                    ur_event_handle_t *OutEvent);

    std::shared_ptr<ContextInfo> getContextInfo(ur_context_handle_t Context) {
        std::shared_lock<ur_shared_mutex> Guard(m_ContextMapMutex);
        assert(m_ContextMap.find(Context) != m_ContextMap.end());
        return m_ContextMap[Context];
    }

  private:
    std::unordered_map<ur_context_handle_t, std::shared_ptr<ContextInfo>>
        m_ContextMap;
    ur_shared_mutex m_ContextMapMutex;

    bool m_IsInASanContext;
};

} // namespace ur_sanitizer_layer<|MERGE_RESOLUTION|>--- conflicted
+++ resolved
@@ -97,10 +97,7 @@
 
 class SanitizerInterceptor {
   public:
-<<<<<<< HEAD
     SanitizerInterceptor();
-=======
->>>>>>> 4ee0e10e
 
     ur_result_t allocateMemory(ur_context_handle_t Context,
                                ur_device_handle_t Device,
@@ -114,11 +111,7 @@
                                 ur_event_handle_t &Event,
                                 LaunchInfo &LaunchInfo, uint32_t numWorkgroup);
     void postLaunchKernel(ur_kernel_handle_t Kernel, ur_queue_handle_t Queue,
-<<<<<<< HEAD
-                          ur_event_handle_t *Event, LaunchInfo &LaunchInfo);
-=======
-                          ur_event_handle_t &Event);
->>>>>>> 4ee0e10e
+                          ur_event_handle_t &Event, LaunchInfo &LaunchInfo);
 
     ur_result_t insertContext(ur_context_handle_t Context);
     ur_result_t eraseContext(ur_context_handle_t Context);
