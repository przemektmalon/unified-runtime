//===----------------------------------------------------------------------===//
/*
 *
 * Copyright (C) 2023 Intel Corporation
 *
 * Part of the Unified-Runtime Project, under the Apache License v2.0 with LLVM Exceptions.
 * See LICENSE.TXT
 * SPDX-License-Identifier: Apache-2.0 WITH LLVM-exception
 *
 * @file asan_interceptor.cpp
 *
 */

#include "asan_interceptor.hpp"
#include "ur_sanitizer_layer.hpp"

namespace ur_sanitizer_layer {

namespace {

// These magic values are written to shadow for better error
// reporting.
<<<<<<< HEAD
const int kUsmDeviceRedzoneMagic = (char)0x81;
const int kUsmHostRedzoneMagic = (char)0x82;
const int kUsmSharedRedzoneMagic = (char)0x83;
const int kMemBufferRedzoneMagic = (char)0x84;
const int kSharedLocalRedzoneMagic = (char)0xa1;
const int kUnkownRedzoneMagic = (char)0x8F;

const auto kSPIR_AsanShadowMemoryGlobalStart = "__AsanShadowMemoryGlobalStart";
const auto kSPIR_AsanShadowMemoryGlobalEnd = "__AsanShadowMemoryGlobalEnd";
const auto kSPIR_AsanShadowMemoryLocalStart = "__AsanShadowMemoryLocalStart";
const auto kSPIR_AsanShadowMemoryLocalEnd = "__AsanShadowMemoryLocalEnd";
=======
constexpr int kUsmDeviceRedzoneMagic = (char)0x81;
constexpr int kUsmHostRedzoneMagic = (char)0x82;
constexpr int kUsmSharedRedzoneMagic = (char)0x83;
constexpr int kMemBufferRedzoneMagic = (char)0x84;
constexpr int kUnkownRedzoneMagic = (char)0x8F;

constexpr auto kSPIR_AsanShadowMemoryGlobalStart =
    "__AsanShadowMemoryGlobalStart";
constexpr auto kSPIR_AsanShadowMemoryGlobalEnd = "__AsanShadowMemoryGlobalEnd";
>>>>>>> 4ee0e10e

constexpr auto kSPIR_DeviceSanitizerReportMem = "__DeviceSanitizerReportMem";

const auto kSPIR_DeviceType = "__DeviceType";

<<<<<<< HEAD
uptr MemToShadow_CPU(uptr USM_SHADOW_BASE, uptr UPtr) {
    return USM_SHADOW_BASE + (UPtr >> 3);
}

=======
>>>>>>> 4ee0e10e
uptr MemToShadow_PVC(uptr USM_SHADOW_BASE, uptr UPtr) {
    if (UPtr & 0xFF00000000000000ULL) { // Device USM
        return USM_SHADOW_BASE + 0x200000000000ULL +
               ((UPtr & 0xFFFFFFFFFFFFULL) >> 3);
    } else { // Only consider 47bit VA
        return USM_SHADOW_BASE + ((UPtr & 0x7FFFFFFFFFFFULL) >> 3);
    }
}

ur_context_handle_t getContext(ur_queue_handle_t Queue) {
    ur_context_handle_t Context;
    [[maybe_unused]] auto Result = context.urDdiTable.Queue.pfnGetInfo(
        Queue, UR_QUEUE_INFO_CONTEXT, sizeof(ur_context_handle_t), &Context,
        nullptr);
    assert(Result == UR_RESULT_SUCCESS);
    return Context;
}

ur_device_handle_t getDevice(ur_queue_handle_t Queue) {
    ur_device_handle_t Device;
    [[maybe_unused]] auto Result = context.urDdiTable.Queue.pfnGetInfo(
        Queue, UR_QUEUE_INFO_DEVICE, sizeof(ur_device_handle_t), &Device,
        nullptr);
    assert(Result == UR_RESULT_SUCCESS);
    return Device;
}

ur_program_handle_t getProgram(ur_kernel_handle_t Kernel) {
    ur_program_handle_t Program;
    [[maybe_unused]] auto Result = context.urDdiTable.Kernel.pfnGetInfo(
        Kernel, UR_KERNEL_INFO_PROGRAM, sizeof(ur_program_handle_t), &Program,
        nullptr);
    assert(Result == UR_RESULT_SUCCESS);
    return Program;
}

size_t getLocalMemorySize(ur_device_handle_t Device) {
    size_t LocalMemorySize;
    [[maybe_unused]] auto Result = context.urDdiTable.Device.pfnGetInfo(
        Device, UR_DEVICE_INFO_LOCAL_MEM_SIZE, sizeof(LocalMemorySize),
        &LocalMemorySize, nullptr);
    assert(Result == UR_RESULT_SUCCESS);
    return LocalMemorySize;
}

std::string getKernelName(ur_kernel_handle_t Kernel) {
    size_t KernelNameSize = 0;
    [[maybe_unused]] auto Res = context.urDdiTable.Kernel.pfnGetInfo(
        Kernel, UR_KERNEL_INFO_FUNCTION_NAME, 0, nullptr, &KernelNameSize);
    assert(Res == UR_RESULT_SUCCESS);

    std::vector<char> KernelNameBuf(KernelNameSize);
    Res = context.urDdiTable.Kernel.pfnGetInfo(
        Kernel, UR_KERNEL_INFO_FUNCTION_NAME, KernelNameSize,
        KernelNameBuf.data(), nullptr);
    assert(Res == UR_RESULT_SUCCESS);

    return std::string(KernelNameBuf.data(), KernelNameSize - 1);
}

} // namespace

SanitizerInterceptor::SanitizerInterceptor()
    : m_IsInASanContext(IsInASanContext()) {}

/// The memory chunk allocated from the underlying allocator looks like this:
/// L L L L L L U U U U U U R R
///   L -- left redzone words (0 or more bytes)
///   U -- user memory.
///   R -- right redzone (0 or more bytes)
///
/// ref: "compiler-rt/lib/asan/asan_allocator.cpp" Allocator::Allocate
ur_result_t SanitizerInterceptor::allocateMemory(
    ur_context_handle_t Context, ur_device_handle_t Device,
    const ur_usm_desc_t *Properties, ur_usm_pool_handle_t Pool, size_t Size,
    void **ResultPtr, USMMemoryType Type) {
    auto Alignment = Properties->align;
    assert(Alignment == 0 || IsPowerOfTwo(Alignment));

    auto ContextInfo = getContextInfo(Context);
    std::shared_ptr<DeviceInfo> DeviceInfo;
    if (Device) {
        DeviceInfo = ContextInfo->getDeviceInfo(Device);
    }

    if (Alignment == 0) {
        Alignment =
            DeviceInfo ? DeviceInfo->Alignment : ASAN_SHADOW_GRANULARITY;
    }

    // Copy from LLVM compiler-rt/lib/asan
    uptr RZLog = ComputeRZLog(Size);
    uptr RZSize = RZLog2Size(RZLog);
    uptr RoundedSize = RoundUpTo(Size, Alignment);
    uptr NeededSize = RoundedSize + RZSize * 2;

    void *Allocated = nullptr;

    if (Type == USMMemoryType::DEVICE) {
        UR_CALL(context.urDdiTable.USM.pfnDeviceAlloc(
            Context, Device, Properties, Pool, NeededSize, &Allocated));
    } else if (Type == USMMemoryType::HOST) {
        UR_CALL(context.urDdiTable.USM.pfnHostAlloc(Context, Properties, Pool,
                                                    NeededSize, &Allocated));
    } else if (Type == USMMemoryType::SHARE) {
        UR_CALL(context.urDdiTable.USM.pfnSharedAlloc(
            Context, Device, Properties, Pool, NeededSize, &Allocated));
    } else {
        context.logger.error("Unsupport memory type");
        return UR_RESULT_ERROR_INVALID_ARGUMENT;
    }

    // Copy from LLVM compiler-rt/lib/asan
    uptr AllocBegin = reinterpret_cast<uptr>(Allocated);
    [[maybe_unused]] uptr AllocEnd = AllocBegin + NeededSize;
    uptr UserBegin = AllocBegin + RZSize;
    if (!IsAligned(UserBegin, Alignment)) {
        UserBegin = RoundUpTo(UserBegin, Alignment);
    }
    uptr UserEnd = UserBegin + Size;
    assert(UserEnd <= AllocEnd);

    *ResultPtr = reinterpret_cast<void *>(UserBegin);

    auto AllocInfo = std::make_shared<USMAllocInfo>(
        USMAllocInfo{AllocBegin, UserBegin, UserEnd, NeededSize, Type});

    // For updating shadow memory
    if (DeviceInfo) { // device/shared USM
        std::scoped_lock<ur_shared_mutex> Guard(DeviceInfo->Mutex);
        DeviceInfo->AllocInfos.emplace_back(AllocInfo);
    } else { // host USM's AllocInfo needs to insert into all devices
        for (auto &pair : ContextInfo->DeviceMap) {
            auto DeviceInfo = pair.second;
            std::scoped_lock<ur_shared_mutex> Guard(DeviceInfo->Mutex);
            DeviceInfo->AllocInfos.emplace_back(AllocInfo);
        }
    }

    // For memory release
    {
        std::scoped_lock<ur_shared_mutex> Guard(ContextInfo->Mutex);
        ContextInfo->AllocatedUSMMap[AllocBegin] = AllocInfo;
    }

    context.logger.info(
        "AllocInfos(AllocBegin={},  User={}-{}, NeededSize={}, Type={})",
        (void *)AllocBegin, (void *)UserBegin, (void *)UserEnd, NeededSize,
        Type);

    return UR_RESULT_SUCCESS;
}

ur_result_t SanitizerInterceptor::releaseMemory(ur_context_handle_t Context,
                                                void *Ptr) {
    auto ContextInfo = getContextInfo(Context);

    std::shared_lock<ur_shared_mutex> Guard(ContextInfo->Mutex);

    auto Addr = reinterpret_cast<uptr>(Ptr);
    // Find the last element is not greater than key
    auto AllocInfoIt = ContextInfo->AllocatedUSMMap.upper_bound((uptr)Addr);
    if (AllocInfoIt == ContextInfo->AllocatedUSMMap.begin()) {
        context.logger.error(
            "Can't find release pointer({}) in AllocatedAddressesMap", Ptr);
        return UR_RESULT_ERROR_INVALID_ARGUMENT;
    }
    --AllocInfoIt;
    auto &AllocInfo = AllocInfoIt->second;

    context.logger.debug("USMAllocInfo(AllocBegin={}, UserBegin={})",
                         AllocInfo->AllocBegin, AllocInfo->UserBegin);

    if (Addr != AllocInfo->UserBegin) {
        context.logger.error("Releasing pointer({}) is not match to {}", Ptr,
                             AllocInfo->UserBegin);
        return UR_RESULT_ERROR_INVALID_ARGUMENT;
    }

    // TODO: Update shadow memory
    return context.urDdiTable.USM.pfnFree(Context,
                                          (void *)AllocInfo->AllocBegin);
}

ur_result_t SanitizerInterceptor::preLaunchKernel(ur_kernel_handle_t Kernel,
                                                  ur_queue_handle_t Queue,
                                                  ur_event_handle_t &Event,
                                                  LaunchInfo &LaunchInfo,
                                                  uint32_t numWorkgroup) {
    UR_CALL(prepareLaunch(Queue, Kernel, LaunchInfo, numWorkgroup));

    UR_CALL(updateShadowMemory(Queue));

    // Return LastEvent in QueueInfo
    auto Context = getContext(Queue);
    auto ContextInfo = getContextInfo(Context);
    auto QueueInfo = ContextInfo->getQueueInfo(Queue);

    std::scoped_lock<ur_mutex> Guard(QueueInfo->Mutex);
    Event = QueueInfo->LastEvent;
    QueueInfo->LastEvent = nullptr;

    return UR_RESULT_SUCCESS;
}

void SanitizerInterceptor::postLaunchKernel(ur_kernel_handle_t Kernel,
                                            ur_queue_handle_t Queue,
<<<<<<< HEAD
                                            ur_event_handle_t *Event,
                                            LaunchInfo &LaunchInfo) {
=======
                                            ur_event_handle_t &Event) {
>>>>>>> 4ee0e10e
    auto Program = getProgram(Kernel);
    ur_event_handle_t ReadEvent{};

    // If kernel has defined SPIR_DeviceSanitizerReportMem, then we try to read it
    // to host, but it's okay that it isn't defined
    // FIXME: We must use block operation here
    auto Result = context.urDdiTable.Enqueue.pfnDeviceGlobalVariableRead(
        Queue, Program, kSPIR_DeviceSanitizerReportMem, true,
<<<<<<< HEAD
        sizeof(LaunchInfo.SPIR_DeviceSanitizerReportMem), 0,
        &LaunchInfo.SPIR_DeviceSanitizerReportMem, Event ? 1 : 0, Event, &ReadEvent);

    context.logger.debug("urEnqueueDeviceGlobalVariableRead({}): {}",
                         kSPIR_DeviceSanitizerReportMem, Result);

    if (Result == UR_RESULT_SUCCESS) {
        if (Event) {
            *Event = ReadEvent;
        } else {
            [[maybe_unused]] auto Result = context.urDdiTable.Event.pfnWait(1, &ReadEvent);
            assert(Result == UR_RESULT_SUCCESS);
        }
=======
        sizeof(SPIR_DeviceSanitizerReportMem), 0,
        &SPIR_DeviceSanitizerReportMem, 1, &Event, &ReadEvent);

    if (Result == UR_RESULT_SUCCESS) {
        Event = ReadEvent;
>>>>>>> 4ee0e10e

        auto AH = &LaunchInfo.SPIR_DeviceSanitizerReportMem;
        if (!AH->Flag) {
            return;
        }

        const char *File = AH->File[0] ? AH->File : "<unknown file>";
        const char *Func = AH->Func[0] ? AH->Func : "<unknown func>";
        auto KernelName = getKernelName(Kernel);

        context.logger.always("\n====ERROR: DeviceSanitizer: {} on {}",
                              DeviceSanitizerFormat(AH->ErrorType),
                              DeviceSanitizerFormat(AH->MemoryType));
        context.logger.always(
            "{} of size {} at kernel <{}> LID({}, {}, {}) GID({}, "
            "{}, {})",
            AH->IsWrite ? "WRITE" : "READ", AH->AccessSize, KernelName.c_str(),
            AH->LID0, AH->LID1, AH->LID2, AH->GID0, AH->GID1, AH->GID2);
        context.logger.always("  #0 {} {}:{}", Func, File, AH->Line);
        if (!AH->IsRecover) {
            exit(1);
        }
    }
}

ur_result_t SanitizerInterceptor::allocShadowMemory(
    ur_context_handle_t Context, std::shared_ptr<DeviceInfo> &DeviceInfo) {
    if (DeviceInfo->Type == DeviceType::CPU) {
        if (!m_IsInASanContext) {
            context.logger.error("Host AddressSanitizer needs to be enabled");
            return UR_RESULT_ERROR_INVALID_CONTEXT;
        }

        // Based on "compiler-rt/lib/asan/asan_mapping.h"
        // Typical shadow mapping on Linux/x86_64 with SHADOW_OFFSET == 0x00007fff8000:
        DeviceInfo->ShadowOffset = 0x00007fff8000ULL;
        DeviceInfo->ShadowOffsetEnd = 0x10007fff7fffULL;
        // // Default Linux/i386 mapping on x86_64 machine:
        // DeviceInfo->ShadowOffset = 0x20000000ULL;
        // DeviceInfo->ShadowOffsetEnd = 0x3fffffffULL;
        // // Default Linux/i386 mapping on i386 machine
        // DeviceInfo->ShadowOffset = 0x20000000ULL;
        // DeviceInfo->ShadowOffsetEnd = 0x37ffffffULL;
    } else if (DeviceInfo->Type == DeviceType::GPU_PVC) {
        /// SHADOW MEMORY MAPPING (PVC, with CPU 47bit)
        ///   Host/Shared USM : 0x0              ~ 0x0fff_ffff_ffff
        ///   ?               : 0x1000_0000_0000 ~ 0x1fff_ffff_ffff
        ///   Device USM      : 0x2000_0000_0000 ~ 0x3fff_ffff_ffff
        constexpr size_t SHADOW_SIZE = 1ULL << 46;
        // FIXME: Currently, level-zero doesn't create independent VAs for each contexts
        static uptr ShadowOffset, ShadowOffsetEnd;

<<<<<<< HEAD
        if (!ShadowOffset) {
            // TODO: Protect Bad Zone
            auto Result = context.urDdiTable.VirtualMem.pfnReserve(
                Context, nullptr, SHADOW_SIZE, (void **)&ShadowOffset);
            if (Result != UR_RESULT_SUCCESS) {
                context.logger.error(
                    "Failed to allocate shadow memory on PVC: {}", Result);
                return Result;
            }
            ShadowOffsetEnd = ShadowOffset + SHADOW_SIZE;
=======
        // TODO: Protect Bad Zone
        auto Result = context.urDdiTable.VirtualMem.pfnReserve(
            Context, nullptr, SHADOW_SIZE, (void **)&DeviceInfo->ShadowOffset);
        if (Result != UR_RESULT_SUCCESS) {
            context.logger.error("Failed to allocate shadow memory on PVC: {}",
                                 Result);
            return Result;
>>>>>>> 4ee0e10e
        }

        DeviceInfo->ShadowOffset = ShadowOffset;
        DeviceInfo->ShadowOffsetEnd = ShadowOffsetEnd;
    } else {
        context.logger.error("Unsupport device type");
        return UR_RESULT_ERROR_INVALID_ARGUMENT;
    }
<<<<<<< HEAD

    context.logger.info("ShadowMemory(Global, {} - {})",
=======
    context.logger.info("ShadowMemory(Global): {} - {}",
>>>>>>> 4ee0e10e
                        (void *)DeviceInfo->ShadowOffset,
                        (void *)DeviceInfo->ShadowOffsetEnd);

    return UR_RESULT_SUCCESS;
}

ur_result_t SanitizerInterceptor::enqueueMemSetShadow(
    ur_context_handle_t Context, ur_device_handle_t Device,
    ur_queue_handle_t Queue, uptr Ptr, uptr Size, u8 Value,
    ur_event_handle_t DepEvent, ur_event_handle_t *OutEvent) {

    uint32_t NumEventsInWaitList = DepEvent ? 1 : 0;
    const ur_event_handle_t *EventsWaitList = DepEvent ? &DepEvent : nullptr;
    ur_event_handle_t InternalEvent{};
    ur_event_handle_t *Event = OutEvent ? OutEvent : &InternalEvent;

    auto ContextInfo = getContextInfo(Context);
    auto DeviceInfo = ContextInfo->getDeviceInfo(Device);

    if (DeviceInfo->Type == DeviceType::CPU) {
        uptr ShadowBegin = MemToShadow_CPU(DeviceInfo->ShadowOffset, Ptr);
        uptr ShadowEnd =
            MemToShadow_CPU(DeviceInfo->ShadowOffset, Ptr + Size - 1);

        const char Pattern[] = {(char)Value};
        auto URes = context.urDdiTable.Enqueue.pfnUSMFill(
            Queue, (void *)ShadowBegin, 1, Pattern, ShadowEnd - ShadowBegin + 1,
            NumEventsInWaitList, EventsWaitList, Event);
        context.logger.debug(
            "enqueueMemSetShadow (addr={}, count={}, value={}): {}",
            (void *)ShadowBegin, ShadowEnd - ShadowBegin + 1,
            (void *)(size_t)Value, URes);
        if (URes != UR_RESULT_SUCCESS) {
            context.logger.error("urEnqueueUSMFill(): {}", URes);
            return URes;
        }
    } else if (DeviceInfo->Type == DeviceType::GPU_PVC) {
        uptr ShadowBegin = MemToShadow_PVC(DeviceInfo->ShadowOffset, Ptr);
        uptr ShadowEnd =
            MemToShadow_PVC(DeviceInfo->ShadowOffset, Ptr + Size - 1);

        {
            static const size_t PageSize = [Context, Device]() {
                size_t Size;
                [[maybe_unused]] auto Result =
                    context.urDdiTable.VirtualMem.pfnGranularityGetInfo(
                        Context, Device,
                        UR_VIRTUAL_MEM_GRANULARITY_INFO_RECOMMENDED,
                        sizeof(Size), &Size, nullptr);
                assert(Result == UR_RESULT_SUCCESS);
                context.logger.info("PVC PageSize: {}", Size);
                return Size;
            }();

            ur_physical_mem_properties_t Desc{
                UR_STRUCTURE_TYPE_PHYSICAL_MEM_PROPERTIES, nullptr, 0};
            static ur_physical_mem_handle_t PhysicalMem{};

            // Make sure [Ptr, Ptr + Size] is mapped to physical memory
            for (auto MappedPtr = RoundDownTo(ShadowBegin, PageSize);
                 MappedPtr <= ShadowEnd; MappedPtr += PageSize) {
                if (!PhysicalMem) {
                    auto URes = context.urDdiTable.PhysicalMem.pfnCreate(
                        Context, Device, PageSize, &Desc, &PhysicalMem);
                    if (URes != UR_RESULT_SUCCESS) {
                        context.logger.error("urPhysicalMemCreate(): {}", URes);
                        return URes;
                    }
                }

                context.logger.debug("urVirtualMemMap({} ~ {})",
                                     (void *)MappedPtr,
                                     (void *)(MappedPtr + PageSize - 1));

                // FIXME: No flag to check the failed reason is VA is already mapped
                auto URes = context.urDdiTable.VirtualMem.pfnMap(
                    Context, (void *)MappedPtr, PageSize, PhysicalMem, 0,
                    UR_VIRTUAL_MEM_ACCESS_FLAG_READ_WRITE);
                if (URes != UR_RESULT_SUCCESS) {
                    context.logger.debug("urVirtualMemMap(): {}", URes);
                }

                // Initialize to zero
                if (URes == UR_RESULT_SUCCESS) {
                    // Reset PhysicalMem to null since it's been mapped
                    PhysicalMem = nullptr;

                    const char Pattern[] = {0};

                    auto URes = context.urDdiTable.Enqueue.pfnUSMFill(
                        Queue, (void *)MappedPtr, 1, Pattern, PageSize,
                        NumEventsInWaitList, EventsWaitList, Event);
                    if (URes != UR_RESULT_SUCCESS) {
                        context.logger.error("urEnqueueUSMFill(): {}", URes);
                        return URes;
                    }

                    NumEventsInWaitList = 1;
                    EventsWaitList = Event;
                }
            }
        }

        const char Pattern[] = {(char)Value};
        auto URes = context.urDdiTable.Enqueue.pfnUSMFill(
            Queue, (void *)ShadowBegin, 1, Pattern, ShadowEnd - ShadowBegin + 1,
            NumEventsInWaitList, EventsWaitList, Event);
        context.logger.debug(
            "enqueueMemSetShadow (addr={}, count={}, value={}): {}",
            (void *)ShadowBegin, ShadowEnd - ShadowBegin + 1,
            (void *)(size_t)Value, URes);
        if (URes != UR_RESULT_SUCCESS) {
            context.logger.error("urEnqueueUSMFill(): {}", URes);
            return URes;
        }
    } else {
        context.logger.error("Unsupport device type");
        return UR_RESULT_ERROR_INVALID_ARGUMENT;
    }
    return UR_RESULT_SUCCESS;
}

/// Each 8 bytes of application memory are mapped into one byte of shadow memory
/// The meaning of that byte:
///  - Negative: All bytes are not accessible (poisoned)
///  - 0: All bytes are accessible
///  - 1 <= k <= 7: Only the first k bytes is accessible
///
/// ref: https://github.com/google/sanitizers/wiki/AddressSanitizerAlgorithm#mapping
ur_result_t SanitizerInterceptor::enqueueAllocInfo(
    ur_context_handle_t Context, ur_device_handle_t Device,
    ur_queue_handle_t Queue, std::shared_ptr<USMAllocInfo> &AllocInfo,
    ur_event_handle_t &LastEvent) {
    // Init zero
    UR_CALL(enqueueMemSetShadow(Context, Device, Queue, AllocInfo->AllocBegin,
                                AllocInfo->AllocSize, 0, LastEvent,
                                &LastEvent));

    uptr TailBegin = RoundUpTo(AllocInfo->UserEnd, ASAN_SHADOW_GRANULARITY);
    uptr TailEnd = AllocInfo->AllocBegin + AllocInfo->AllocSize;

    // User tail
    if (TailBegin != AllocInfo->UserEnd) {
        auto Value = AllocInfo->UserEnd -
                     RoundDownTo(AllocInfo->UserEnd, ASAN_SHADOW_GRANULARITY);
        UR_CALL(enqueueMemSetShadow(Context, Device, Queue, AllocInfo->UserEnd,
                                    1, Value, LastEvent, &LastEvent));
    }

    int ShadowByte;
    switch (AllocInfo->Type) {
    case USMMemoryType::HOST:
        ShadowByte = kUsmHostRedzoneMagic;
        break;
    case USMMemoryType::DEVICE:
        ShadowByte = kUsmDeviceRedzoneMagic;
        break;
    case USMMemoryType::SHARE:
        ShadowByte = kUsmSharedRedzoneMagic;
        break;
    case USMMemoryType::MEM_BUFFER:
        ShadowByte = kMemBufferRedzoneMagic;
        break;
    default:
        ShadowByte = 0xff;
        assert(false && "Unknow AllocInfo Type");
    }

    // Left red zone
    UR_CALL(enqueueMemSetShadow(Context, Device, Queue, AllocInfo->AllocBegin,
                                AllocInfo->UserBegin - AllocInfo->AllocBegin,
                                ShadowByte, LastEvent, &LastEvent));

    // Right red zone
    UR_CALL(enqueueMemSetShadow(Context, Device, Queue, TailBegin,
                                TailEnd - TailBegin, ShadowByte, LastEvent,
                                &LastEvent));

    return UR_RESULT_SUCCESS;
}

ur_result_t SanitizerInterceptor::updateShadowMemory(ur_queue_handle_t Queue) {
    auto Context = getContext(Queue);
    auto Device = getDevice(Queue);
    assert(Device != nullptr);

    auto ContextInfo = getContextInfo(Context);

    auto HostInfo = ContextInfo->getDeviceInfo(nullptr);
    auto DeviceInfo = ContextInfo->getDeviceInfo(Device);
    auto QueueInfo = ContextInfo->getQueueInfo(Queue);

    std::shared_lock<ur_shared_mutex> HostGuard(HostInfo->Mutex,
                                                std::defer_lock);
    std::unique_lock<ur_shared_mutex> DeviceGuard(DeviceInfo->Mutex,
                                                  std::defer_lock);
    std::scoped_lock<std::shared_lock<ur_shared_mutex>,
                     std::unique_lock<ur_shared_mutex>, ur_mutex>
        Guard(HostGuard, DeviceGuard, QueueInfo->Mutex);

    ur_event_handle_t LastEvent = QueueInfo->LastEvent;

    for (auto &AllocInfo : DeviceInfo->AllocInfos) {
        UR_CALL(enqueueAllocInfo(Context, Device, Queue, AllocInfo, LastEvent));
    }
    DeviceInfo->AllocInfos.clear();

    QueueInfo->LastEvent = LastEvent;

    return UR_RESULT_SUCCESS;
}

ur_result_t SanitizerInterceptor::insertContext(ur_context_handle_t Context) {
    auto ContextInfo = std::make_shared<ur_sanitizer_layer::ContextInfo>();

<<<<<<< HEAD
    // Host Device
    auto DeviceInfo = std::make_shared<ur_sanitizer_layer::DeviceInfo>();
    DeviceInfo->Type = DeviceType::CPU;
    DeviceInfo->Alignment = ASAN_SHADOW_GRANULARITY;

    DeviceInfo->ShadowOffset = 0;
    DeviceInfo->ShadowOffsetEnd = 0;

    ContextInfo->DeviceMap.emplace(nullptr, std::move(DeviceInfo));

=======
>>>>>>> 4ee0e10e
    std::scoped_lock<ur_shared_mutex> Guard(m_ContextMapMutex);
    assert(m_ContextMap.find(Context) == m_ContextMap.end());
    m_ContextMap.emplace(Context, std::move(ContextInfo));

    return UR_RESULT_SUCCESS;
}

ur_result_t SanitizerInterceptor::eraseContext(ur_context_handle_t Context) {
    std::scoped_lock<ur_shared_mutex> Guard(m_ContextMapMutex);
    assert(m_ContextMap.find(Context) != m_ContextMap.end());
    m_ContextMap.erase(Context);
    // TODO: Remove devices in each context
    return UR_RESULT_SUCCESS;
}

ur_result_t SanitizerInterceptor::insertDevice(ur_context_handle_t Context,
                                               ur_device_handle_t Device) {
    auto DeviceInfo = std::make_shared<ur_sanitizer_layer::DeviceInfo>();

    // Query device type
    ur_device_type_t DeviceType;
    UR_CALL(context.urDdiTable.Device.pfnGetInfo(
        Device, UR_DEVICE_INFO_TYPE, sizeof(DeviceType), &DeviceType, nullptr));
    switch (DeviceType) {
    case UR_DEVICE_TYPE_CPU:
        DeviceInfo->Type = DeviceType::CPU;
        break;
    case UR_DEVICE_TYPE_GPU:
        DeviceInfo->Type = DeviceType::GPU_PVC;
        break;
    default:
        DeviceInfo->Type = DeviceType::UNKNOWN;
    }

    // Query alignment
    UR_CALL(context.urDdiTable.Device.pfnGetInfo(
        Device, UR_DEVICE_INFO_MEM_BASE_ADDR_ALIGN,
        sizeof(DeviceInfo->Alignment), &DeviceInfo->Alignment, nullptr));

    // Allocate shadow memory
    UR_CALL(allocShadowMemory(Context, DeviceInfo));

    auto ContextInfo = getContextInfo(Context);
    std::scoped_lock<ur_shared_mutex> Guard(ContextInfo->Mutex);
    ContextInfo->DeviceMap.emplace(Device, std::move(DeviceInfo));

    return UR_RESULT_SUCCESS;
}

ur_result_t SanitizerInterceptor::insertQueue(ur_context_handle_t Context,
                                              ur_queue_handle_t Queue) {
    auto QueueInfo = std::make_shared<ur_sanitizer_layer::QueueInfo>();
    QueueInfo->LastEvent = nullptr;

    auto ContextInfo = getContextInfo(Context);
    std::scoped_lock<ur_shared_mutex> Guard(ContextInfo->Mutex);
    ContextInfo->QueueMap.emplace(Queue, std::move(QueueInfo));

    return UR_RESULT_SUCCESS;
}

ur_result_t SanitizerInterceptor::eraseQueue(ur_context_handle_t Context,
                                             ur_queue_handle_t Queue) {
    auto ContextInfo = getContextInfo(Context);
    std::scoped_lock<ur_shared_mutex> Guard(ContextInfo->Mutex);
    assert(ContextInfo->QueueMap.find(Queue) != ContextInfo->QueueMap.end());
    ContextInfo->QueueMap.erase(Queue);
    return UR_RESULT_SUCCESS;
}

ur_result_t SanitizerInterceptor::prepareLaunch(ur_queue_handle_t Queue,
                                                ur_kernel_handle_t Kernel,
                                                LaunchInfo &LaunchInfo,
                                                uint32_t numWorkgroup) {
    auto Context = getContext(Queue);
    auto Device = getDevice(Queue);
    auto Program = getProgram(Kernel);

    LaunchInfo.Context = Context;

    auto ContextInfo = getContextInfo(Context);
    auto DeviceInfo = ContextInfo->getDeviceInfo(Device);
    auto QueueInfo = ContextInfo->getQueueInfo(Queue);

    std::scoped_lock<ur_mutex> Guard(QueueInfo->Mutex);
    ur_event_handle_t LastEvent = QueueInfo->LastEvent;

    do {
        // Set global variable to program
        auto EnqueueWriteGlobal = [&](const char *Name, const void *Value) {
            ur_event_handle_t NewEvent{};
            uint32_t NumEvents = LastEvent ? 1 : 0;
            const ur_event_handle_t *EventsList =
                LastEvent ? &LastEvent : nullptr;
            auto Result =
                context.urDdiTable.Enqueue.pfnDeviceGlobalVariableWrite(
                    Queue, Program, Name, true, sizeof(uptr), 0, Value,
                    NumEvents, EventsList, &NewEvent);
            if (Result != UR_RESULT_SUCCESS) {
                context.logger.warning("Device Global[{}] Write Failed: {}",
                                       Name, Result);
                return false;
            }
            LastEvent = NewEvent;
            return true;
        };

        // Write shadow memory offset for global memory
        EnqueueWriteGlobal(kSPIR_AsanShadowMemoryGlobalStart,
                           &DeviceInfo->ShadowOffset);
        EnqueueWriteGlobal(kSPIR_AsanShadowMemoryGlobalEnd,
                           &DeviceInfo->ShadowOffsetEnd);

        // Write device type
        EnqueueWriteGlobal(kSPIR_DeviceType, &DeviceInfo->Type);

        if (DeviceInfo->Type == DeviceType::CPU) {
            break;
        }

        // Write shadow memory offset for local memory
        auto LocalMemorySize = getLocalMemorySize(Device);
        auto LocalShadowMemorySize =
            (numWorkgroup * LocalMemorySize) >> ASAN_SHADOW_SCALE;

        context.logger.info("LocalInfo(WorkGroup={}, LocalMemorySize={}, "
                            "LocalShadowMemorySize={})",
                            numWorkgroup, LocalMemorySize,
                            LocalShadowMemorySize);

        ur_usm_desc_t Desc{UR_STRUCTURE_TYPE_USM_HOST_DESC, nullptr, 0, 0};
        auto Result = context.urDdiTable.USM.pfnDeviceAlloc(
            Context, Device, &Desc, nullptr, LocalShadowMemorySize,
            (void **)&LaunchInfo.LocalShadowOffset);
        if (Result != UR_RESULT_SUCCESS) {
            context.logger.error(
                "Failed to allocate shadow memory for local memory: {}",
                numWorkgroup, Result);
            context.logger.error("Maybe the number of workgroup too large");
            return Result;
        }
        LaunchInfo.LocalShadowOffsetEnd =
            LaunchInfo.LocalShadowOffset + LocalShadowMemorySize - 1;

        EnqueueWriteGlobal(kSPIR_AsanShadowMemoryLocalStart,
                           &LaunchInfo.LocalShadowOffset);
        EnqueueWriteGlobal(kSPIR_AsanShadowMemoryLocalEnd,
                           &LaunchInfo.LocalShadowOffsetEnd);

        {
            ur_event_handle_t NewEvent{};
            uint32_t NumEvents = LastEvent ? 1 : 0;
            const ur_event_handle_t *EventsList =
                LastEvent ? &LastEvent : nullptr;
            const char Pattern[] = {0};

            auto URes = context.urDdiTable.Enqueue.pfnUSMFill(
                Queue, (void *)LaunchInfo.LocalShadowOffset, 1, Pattern,
                LocalShadowMemorySize, NumEvents, EventsList, &NewEvent);
            if (URes != UR_RESULT_SUCCESS) {
                context.logger.error("urEnqueueUSMFill(): {}", URes);
                return URes;
            }
            LastEvent = NewEvent;
        }

        context.logger.info("ShadowMemory(Local, {} - {})",
                            (void *)LaunchInfo.LocalShadowOffset,
                            (void *)LaunchInfo.LocalShadowOffsetEnd);
    } while (false);

    QueueInfo->LastEvent = LastEvent;
    return UR_RESULT_SUCCESS;
}

LaunchInfo::~LaunchInfo() {
    if (LocalShadowOffset) {
        [[maybe_unused]] auto Result =
            context.urDdiTable.USM.pfnFree(Context, (void *)LocalShadowOffset);
        assert(Result == UR_RESULT_SUCCESS);
    }
}

} // namespace ur_sanitizer_layer<|MERGE_RESOLUTION|>--- conflicted
+++ resolved
@@ -20,7 +20,6 @@
 
 // These magic values are written to shadow for better error
 // reporting.
-<<<<<<< HEAD
 const int kUsmDeviceRedzoneMagic = (char)0x81;
 const int kUsmHostRedzoneMagic = (char)0x82;
 const int kUsmSharedRedzoneMagic = (char)0x83;
@@ -32,29 +31,15 @@
 const auto kSPIR_AsanShadowMemoryGlobalEnd = "__AsanShadowMemoryGlobalEnd";
 const auto kSPIR_AsanShadowMemoryLocalStart = "__AsanShadowMemoryLocalStart";
 const auto kSPIR_AsanShadowMemoryLocalEnd = "__AsanShadowMemoryLocalEnd";
-=======
-constexpr int kUsmDeviceRedzoneMagic = (char)0x81;
-constexpr int kUsmHostRedzoneMagic = (char)0x82;
-constexpr int kUsmSharedRedzoneMagic = (char)0x83;
-constexpr int kMemBufferRedzoneMagic = (char)0x84;
-constexpr int kUnkownRedzoneMagic = (char)0x8F;
-
-constexpr auto kSPIR_AsanShadowMemoryGlobalStart =
-    "__AsanShadowMemoryGlobalStart";
-constexpr auto kSPIR_AsanShadowMemoryGlobalEnd = "__AsanShadowMemoryGlobalEnd";
->>>>>>> 4ee0e10e
 
 constexpr auto kSPIR_DeviceSanitizerReportMem = "__DeviceSanitizerReportMem";
 
 const auto kSPIR_DeviceType = "__DeviceType";
 
-<<<<<<< HEAD
 uptr MemToShadow_CPU(uptr USM_SHADOW_BASE, uptr UPtr) {
     return USM_SHADOW_BASE + (UPtr >> 3);
 }
 
-=======
->>>>>>> 4ee0e10e
 uptr MemToShadow_PVC(uptr USM_SHADOW_BASE, uptr UPtr) {
     if (UPtr & 0xFF00000000000000ULL) { // Device USM
         return USM_SHADOW_BASE + 0x200000000000ULL +
@@ -262,12 +247,8 @@
 
 void SanitizerInterceptor::postLaunchKernel(ur_kernel_handle_t Kernel,
                                             ur_queue_handle_t Queue,
-<<<<<<< HEAD
-                                            ur_event_handle_t *Event,
+                                            ur_event_handle_t &Event,
                                             LaunchInfo &LaunchInfo) {
-=======
-                                            ur_event_handle_t &Event) {
->>>>>>> 4ee0e10e
     auto Program = getProgram(Kernel);
     ur_event_handle_t ReadEvent{};
 
@@ -276,27 +257,11 @@
     // FIXME: We must use block operation here
     auto Result = context.urDdiTable.Enqueue.pfnDeviceGlobalVariableRead(
         Queue, Program, kSPIR_DeviceSanitizerReportMem, true,
-<<<<<<< HEAD
         sizeof(LaunchInfo.SPIR_DeviceSanitizerReportMem), 0,
-        &LaunchInfo.SPIR_DeviceSanitizerReportMem, Event ? 1 : 0, Event, &ReadEvent);
-
-    context.logger.debug("urEnqueueDeviceGlobalVariableRead({}): {}",
-                         kSPIR_DeviceSanitizerReportMem, Result);
-
-    if (Result == UR_RESULT_SUCCESS) {
-        if (Event) {
-            *Event = ReadEvent;
-        } else {
-            [[maybe_unused]] auto Result = context.urDdiTable.Event.pfnWait(1, &ReadEvent);
-            assert(Result == UR_RESULT_SUCCESS);
-        }
-=======
-        sizeof(SPIR_DeviceSanitizerReportMem), 0,
-        &SPIR_DeviceSanitizerReportMem, 1, &Event, &ReadEvent);
+        &LaunchInfo.SPIR_DeviceSanitizerReportMem, 1, &Event, &ReadEvent);
 
     if (Result == UR_RESULT_SUCCESS) {
         Event = ReadEvent;
->>>>>>> 4ee0e10e
 
         auto AH = &LaunchInfo.SPIR_DeviceSanitizerReportMem;
         if (!AH->Flag) {
@@ -349,7 +314,6 @@
         // FIXME: Currently, level-zero doesn't create independent VAs for each contexts
         static uptr ShadowOffset, ShadowOffsetEnd;
 
-<<<<<<< HEAD
         if (!ShadowOffset) {
             // TODO: Protect Bad Zone
             auto Result = context.urDdiTable.VirtualMem.pfnReserve(
@@ -360,15 +324,6 @@
                 return Result;
             }
             ShadowOffsetEnd = ShadowOffset + SHADOW_SIZE;
-=======
-        // TODO: Protect Bad Zone
-        auto Result = context.urDdiTable.VirtualMem.pfnReserve(
-            Context, nullptr, SHADOW_SIZE, (void **)&DeviceInfo->ShadowOffset);
-        if (Result != UR_RESULT_SUCCESS) {
-            context.logger.error("Failed to allocate shadow memory on PVC: {}",
-                                 Result);
-            return Result;
->>>>>>> 4ee0e10e
         }
 
         DeviceInfo->ShadowOffset = ShadowOffset;
@@ -377,12 +332,7 @@
         context.logger.error("Unsupport device type");
         return UR_RESULT_ERROR_INVALID_ARGUMENT;
     }
-<<<<<<< HEAD
-
-    context.logger.info("ShadowMemory(Global, {} - {})",
-=======
     context.logger.info("ShadowMemory(Global): {} - {}",
->>>>>>> 4ee0e10e
                         (void *)DeviceInfo->ShadowOffset,
                         (void *)DeviceInfo->ShadowOffsetEnd);
 
@@ -598,19 +548,6 @@
 ur_result_t SanitizerInterceptor::insertContext(ur_context_handle_t Context) {
     auto ContextInfo = std::make_shared<ur_sanitizer_layer::ContextInfo>();
 
-<<<<<<< HEAD
-    // Host Device
-    auto DeviceInfo = std::make_shared<ur_sanitizer_layer::DeviceInfo>();
-    DeviceInfo->Type = DeviceType::CPU;
-    DeviceInfo->Alignment = ASAN_SHADOW_GRANULARITY;
-
-    DeviceInfo->ShadowOffset = 0;
-    DeviceInfo->ShadowOffsetEnd = 0;
-
-    ContextInfo->DeviceMap.emplace(nullptr, std::move(DeviceInfo));
-
-=======
->>>>>>> 4ee0e10e
     std::scoped_lock<ur_shared_mutex> Guard(m_ContextMapMutex);
     assert(m_ContextMap.find(Context) == m_ContextMap.end());
     m_ContextMap.emplace(Context, std::move(ContextInfo));
