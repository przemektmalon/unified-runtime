//===----------------------------------------------------------------------===//
/*
 *
 * Copyright (C) 2023 Intel Corporation
 *
 * Part of the Unified-Runtime Project, under the Apache License v2.0 with LLVM Exceptions.
 * See LICENSE.TXT
 * SPDX-License-Identifier: Apache-2.0 WITH LLVM-exception
 *
 * @file asan_interceptor.cpp
 *
 */

#include "asan_interceptor.hpp"
#include "asan_options.hpp"
#include "asan_quarantine.hpp"
#include "asan_report.hpp"
#include "asan_shadow_setup.hpp"
#include "stacktrace.hpp"
#include "ur_sanitizer_utils.hpp"

namespace ur_sanitizer_layer {

namespace {

uptr MemToShadow_CPU(uptr USM_SHADOW_BASE, uptr UPtr) {
    return USM_SHADOW_BASE + (UPtr >> 3);
}

uptr MemToShadow_PVC(uptr USM_SHADOW_BASE, uptr UPtr) {
    if (UPtr & 0xFF00000000000000ULL) { // Device USM
        return USM_SHADOW_BASE + 0x200000000000ULL +
               ((UPtr & 0xFFFFFFFFFFFFULL) >> 3);
    } else { // Only consider 47bit VA
        return USM_SHADOW_BASE + ((UPtr & 0x7FFFFFFFFFFFULL) >> 3);
    }
}

ur_result_t urEnqueueUSMSet(ur_queue_handle_t Queue, void *Ptr, char Value,
                            size_t Size, uint32_t NumEvents = 0,
                            const ur_event_handle_t *EventWaitList = nullptr,
                            ur_event_handle_t *OutEvent = nullptr) {
    if (Size == 0) {
        return UR_RESULT_SUCCESS;
    }
    return context.urDdiTable.Enqueue.pfnUSMFill(
        Queue, Ptr, 1, &Value, Size, NumEvents, EventWaitList, OutEvent);
}

ur_result_t enqueueMemSetShadow(ur_context_handle_t Context,
                                std::shared_ptr<DeviceInfo> &DeviceInfo,
                                ur_queue_handle_t Queue, uptr Ptr, uptr Size,
                                u8 Value) {
    if (Size == 0) {
        return UR_RESULT_SUCCESS;
    }
    if (DeviceInfo->Type == DeviceType::CPU) {
        uptr ShadowBegin = MemToShadow_CPU(DeviceInfo->ShadowOffset, Ptr);
        uptr ShadowEnd =
            MemToShadow_CPU(DeviceInfo->ShadowOffset, Ptr + Size - 1);

        // Poison shadow memory outside of asan runtime is not allowed, so we
        // need to avoid memset's call from being intercepted.
        static auto MemSet =
            (void *(*)(void *, int, size_t))GetMemFunctionPointer("memset");
        if (!MemSet) {
            return UR_RESULT_ERROR_UNKNOWN;
        }
        context.logger.debug("enqueueMemSetShadow(addr={}, count={}, value={})",
                             (void *)ShadowBegin, ShadowEnd - ShadowBegin + 1,
                             (void *)(size_t)Value);
        MemSet((void *)ShadowBegin, Value, ShadowEnd - ShadowBegin + 1);
    } else if (DeviceInfo->Type == DeviceType::GPU_PVC) {
        uptr ShadowBegin = MemToShadow_PVC(DeviceInfo->ShadowOffset, Ptr);
        uptr ShadowEnd =
            MemToShadow_PVC(DeviceInfo->ShadowOffset, Ptr + Size - 1);
        assert(ShadowBegin <= ShadowEnd);
        {
            static const size_t PageSize =
                GetVirtualMemGranularity(Context, DeviceInfo->Handle);

            ur_physical_mem_properties_t Desc{
                UR_STRUCTURE_TYPE_PHYSICAL_MEM_PROPERTIES, nullptr, 0};
            static ur_physical_mem_handle_t PhysicalMem{};

            // Make sure [Ptr, Ptr + Size] is mapped to physical memory
            for (auto MappedPtr = RoundDownTo(ShadowBegin, PageSize);
                 MappedPtr <= ShadowEnd; MappedPtr += PageSize) {
                if (!PhysicalMem) {
                    auto URes = context.urDdiTable.PhysicalMem.pfnCreate(
                        Context, DeviceInfo->Handle, PageSize, &Desc,
                        &PhysicalMem);
                    if (URes != UR_RESULT_SUCCESS) {
                        context.logger.error("urPhysicalMemCreate(): {}", URes);
                        return URes;
                    }
                }

                context.logger.debug("urVirtualMemMap: {} ~ {}",
                                     (void *)MappedPtr,
                                     (void *)(MappedPtr + PageSize - 1));

                // FIXME: No flag to check the failed reason is VA is already mapped
                auto URes = context.urDdiTable.VirtualMem.pfnMap(
                    Context, (void *)MappedPtr, PageSize, PhysicalMem, 0,
                    UR_VIRTUAL_MEM_ACCESS_FLAG_READ_WRITE);
                if (URes != UR_RESULT_SUCCESS) {
                    context.logger.debug("urVirtualMemMap(): {}", URes);
                }

                // Initialize to zero
                if (URes == UR_RESULT_SUCCESS) {
                    // Reset PhysicalMem to null since it's been mapped
                    PhysicalMem = nullptr;

                    auto URes =
                        urEnqueueUSMSet(Queue, (void *)MappedPtr, 0, PageSize);
                    if (URes != UR_RESULT_SUCCESS) {
                        context.logger.error("urEnqueueUSMFill(): {}", URes);
                        return URes;
                    }
                }
            }
        }

        auto URes = urEnqueueUSMSet(Queue, (void *)ShadowBegin, Value,
                                    ShadowEnd - ShadowBegin + 1);
        context.logger.debug(
            "enqueueMemSetShadow (addr={}, count={}, value={}): {}",
            (void *)ShadowBegin, ShadowEnd - ShadowBegin + 1,
            (void *)(size_t)Value, URes);
        if (URes != UR_RESULT_SUCCESS) {
            context.logger.error("urEnqueueUSMFill(): {}", URes);
            return URes;
        }
    } else {
        context.logger.error("Unsupport device type");
        return UR_RESULT_ERROR_INVALID_ARGUMENT;
    }
    return UR_RESULT_SUCCESS;
}

} // namespace

SanitizerInterceptor::SanitizerInterceptor() {
<<<<<<< HEAD
    if (Options().MaxQuarantineSizeMB) {
        m_Quarantine = std::make_unique<Quarantine>(
            Options().MaxQuarantineSizeMB * 1024 * 1024);
=======
    auto Options = getenv_to_map("UR_LAYER_ASAN_OPTIONS");
    if (!Options.has_value()) {
        return;
    }

    auto KV = Options->find("debug");
    if (KV != Options->end()) {
        auto Value = KV->second.front();
        cl_Debug = Value == "1" || Value == "true" ? 1 : 0;
    }

    KV = Options->find("redzone");
    if (KV != Options->end()) {
        auto Value = KV->second.front();
        try {
            cl_MinRZSize = std::stoul(Value);
            if (cl_MinRZSize < 16) {
                cl_MinRZSize = 16;
                context.logger.warning("Trying to set redzone size to a value "
                                       "less than 16 is ignored");
            }
        } catch (...) {
            die("<SANITIZER>[ERROR]: \"redzone\" should be an integer");
        }
    }
    KV = Options->find("max_redzone");
    if (KV != Options->end()) {
        auto Value = KV->second.front();
        try {
            cl_MaxRZSize = std::stoul(Value);
            if (cl_MaxRZSize > 2048) {
                cl_MaxRZSize = 2048;
                context.logger.warning("Trying to set max redzone size to a "
                                       "value greater than 2048 is ignored");
            }
        } catch (...) {
            die("<SANITIZER>[ERROR]: \"max_redzone\" should be an integer");
        }
    }

    KV = Options->find("quarantine_size_mb");
    if (KV != Options->end()) {
        auto Value = KV->second.front();
        try {
            cl_MaxQuarantineSizeMB = std::stoul(Value);
        } catch (...) {
            die("<SANITIZER>[ERROR]: \"cl_MaxQuarantineSizeMB\" should be an "
                "integer");
        }
    }
    if (cl_MaxQuarantineSizeMB) {
        m_Quarantine =
            std::make_unique<Quarantine>(cl_MaxQuarantineSizeMB * 1024 * 1024);
    }

    KV = Options->find("detect_locals");
    if (KV != Options->end()) {
        auto Value = KV->second.front();
        cl_DetectLocals = Value == "1" || Value == "true" ? true : false;
>>>>>>> aa857f36
    }
}

SanitizerInterceptor::~SanitizerInterceptor() {
    DestroyShadowMemoryOnCPU();
    DestroyShadowMemoryOnPVC();
}

/// The memory chunk allocated from the underlying allocator looks like this:
/// L L L L L L U U U U U U R R
///   L -- left redzone words (0 or more bytes)
///   U -- user memory.
///   R -- right redzone (0 or more bytes)
///
/// ref: "compiler-rt/lib/asan/asan_allocator.cpp" Allocator::Allocate
ur_result_t SanitizerInterceptor::allocateMemory(
    ur_context_handle_t Context, ur_device_handle_t Device,
    const ur_usm_desc_t *Properties, ur_usm_pool_handle_t Pool, size_t Size,
    AllocType Type, void **ResultPtr) {

    auto ContextInfo = getContextInfo(Context);
    std::shared_ptr<DeviceInfo> DeviceInfo =
        Device ? getDeviceInfo(Device) : nullptr;

    /// Modified from llvm/compiler-rt/lib/asan/asan_allocator.cpp
    uint32_t Alignment = Properties ? Properties->align : 0;
    // Alignment must be zero or a power-of-two
    if (0 != (Alignment & (Alignment - 1))) {
        return UR_RESULT_ERROR_INVALID_ARGUMENT;
    }

    const uint32_t MinAlignment = ASAN_SHADOW_GRANULARITY;
    if (Alignment == 0) {
        Alignment = DeviceInfo ? DeviceInfo->Alignment : MinAlignment;
    }
    if (Alignment < MinAlignment) {
        Alignment = MinAlignment;
    }

    uptr RZLog = ComputeRZLog(Size, cl_MinRZSize, cl_MaxRZSize);
    uptr RZSize = RZLog2Size(RZLog);
    uptr RoundedSize = RoundUpTo(Size, Alignment);
    uptr NeededSize = RoundedSize + RZSize * 2;
    if (Alignment > MinAlignment) {
        NeededSize += Alignment;
    }

    void *Allocated = nullptr;

    if (Type == AllocType::DEVICE_USM) {
        UR_CALL(context.urDdiTable.USM.pfnDeviceAlloc(
            Context, Device, Properties, Pool, NeededSize, &Allocated));
    } else if (Type == AllocType::HOST_USM) {
        UR_CALL(context.urDdiTable.USM.pfnHostAlloc(Context, Properties, Pool,
                                                    NeededSize, &Allocated));
    } else if (Type == AllocType::SHARED_USM) {
        UR_CALL(context.urDdiTable.USM.pfnSharedAlloc(
            Context, Device, Properties, Pool, NeededSize, &Allocated));
    } else {
        context.logger.error("Unsupport memory type");
        return UR_RESULT_ERROR_INVALID_ARGUMENT;
    }

    uptr AllocBegin = reinterpret_cast<uptr>(Allocated);
    [[maybe_unused]] uptr AllocEnd = AllocBegin + NeededSize;
    uptr UserBegin = AllocBegin + RZSize;
    if (!IsAligned(UserBegin, Alignment)) {
        UserBegin = RoundUpTo(UserBegin, Alignment);
    }
    uptr UserEnd = UserBegin + Size;
    assert(UserEnd <= AllocEnd);

    *ResultPtr = reinterpret_cast<void *>(UserBegin);

    auto AI = std::make_shared<AllocInfo>(AllocInfo{AllocBegin,
                                                    UserBegin,
                                                    UserEnd,
                                                    NeededSize,
                                                    Type,
                                                    false,
                                                    Context,
                                                    Device,
                                                    GetCurrentBacktrace(),
                                                    {}});

    AI->print();

    // For updating shadow memory
    if (Device) { // Device/Shared USM
        ContextInfo->insertAllocInfo({Device}, AI);
    } else { // Host USM
        ContextInfo->insertAllocInfo(ContextInfo->DeviceList, AI);
    }

    // For memory release
    {
        std::scoped_lock<ur_shared_mutex> Guard(m_AllocationMapMutex);
        m_AllocationMap.emplace(AI->AllocBegin, std::move(AI));
    }

    return UR_RESULT_SUCCESS;
}

ur_result_t SanitizerInterceptor::releaseMemory(ur_context_handle_t Context,
                                                void *Ptr) {
    auto ContextInfo = getContextInfo(Context);

    auto Addr = reinterpret_cast<uptr>(Ptr);
    auto AllocInfoItOp = findAllocInfoByAddress(Addr);

    if (!AllocInfoItOp) {
        // "Addr" might be a host pointer
        ReportBadFree(Addr, GetCurrentBacktrace(), nullptr);
        return UR_RESULT_ERROR_INVALID_ARGUMENT;
    }

    auto AllocInfoIt = *AllocInfoItOp;
    auto &AllocInfo = AllocInfoIt->second;

    if (AllocInfo->Context != Context) {
        if (AllocInfo->UserBegin == Addr) {
            ReportBadContext(Addr, GetCurrentBacktrace(), AllocInfo);
        } else {
            // "Addr" might be a host pointer
            ReportBadFree(Addr, GetCurrentBacktrace(), nullptr);
        }
        return UR_RESULT_ERROR_INVALID_ARGUMENT;
    }

    if (Addr != AllocInfo->UserBegin) {
        ReportBadFree(Addr, GetCurrentBacktrace(), AllocInfo);
        return UR_RESULT_ERROR_INVALID_ARGUMENT;
    }

    if (AllocInfo->IsReleased) {
        ReportDoubleFree(Addr, GetCurrentBacktrace(), AllocInfo);
        return UR_RESULT_ERROR_INVALID_ARGUMENT;
    }

    AllocInfo->IsReleased = true;
    AllocInfo->ReleaseStack = GetCurrentBacktrace();

    if (AllocInfo->Type == AllocType::HOST_USM) {
        ContextInfo->insertAllocInfo(ContextInfo->DeviceList, AllocInfo);
    } else {
        ContextInfo->insertAllocInfo({AllocInfo->Device}, AllocInfo);
    }

    // If quarantine is disabled, USM is freed immediately
    if (!m_Quarantine) {
        context.logger.debug("Free: {}", (void *)AllocInfo->AllocBegin);
        std::scoped_lock<ur_shared_mutex> Guard(m_AllocationMapMutex);
        m_AllocationMap.erase(AllocInfoIt);
        return context.urDdiTable.USM.pfnFree(Context,
                                              (void *)(AllocInfo->AllocBegin));
    }

    auto ReleaseList = m_Quarantine->put(AllocInfo->Device, AllocInfoIt);
    if (ReleaseList.size()) {
        std::scoped_lock<ur_shared_mutex> Guard(m_AllocationMapMutex);
        for (auto &It : ReleaseList) {
            context.logger.info("Quarantine Free: {}",
                                (void *)It->second->AllocBegin);
            m_AllocationMap.erase(It);
            UR_CALL(context.urDdiTable.USM.pfnFree(
                Context, (void *)(It->second->AllocBegin)));
        }
    }

    return UR_RESULT_SUCCESS;
}

ur_result_t SanitizerInterceptor::preLaunchKernel(ur_kernel_handle_t Kernel,
                                                  ur_queue_handle_t Queue,
                                                  USMLaunchInfo &LaunchInfo) {
    auto Context = GetContext(Queue);
    auto Device = GetDevice(Queue);
    auto ContextInfo = getContextInfo(Context);
    auto DeviceInfo = getDeviceInfo(Device);
    auto KernelInfo = getKernelInfo(Kernel);

    UR_CALL(LaunchInfo.updateKernelInfo(*KernelInfo.get()));

    ManagedQueue InternalQueue(Context, Device);
    if (!InternalQueue) {
        context.logger.error("Failed to create internal queue");
        return UR_RESULT_ERROR_INVALID_QUEUE;
    }

    UR_CALL(
        prepareLaunch(Context, DeviceInfo, InternalQueue, Kernel, LaunchInfo));

    UR_CALL(updateShadowMemory(ContextInfo, DeviceInfo, InternalQueue));

    return UR_RESULT_SUCCESS;
}

ur_result_t SanitizerInterceptor::postLaunchKernel(ur_kernel_handle_t Kernel,
                                                   ur_queue_handle_t Queue,
                                                   USMLaunchInfo &LaunchInfo) {
    // FIXME: We must use block operation here, until we support urEventSetCallback
    auto Result = context.urDdiTable.Queue.pfnFinish(Queue);

    if (Result == UR_RESULT_SUCCESS) {
        const auto &AH = LaunchInfo.Data->SanitizerReport;
        if (!AH.Flag) {
            return UR_RESULT_SUCCESS;
        }
        if (AH.ErrorType == DeviceSanitizerErrorType::USE_AFTER_FREE) {
            ReportUseAfterFree(AH, Kernel, GetContext(Queue));
        } else if (AH.ErrorType == DeviceSanitizerErrorType::OUT_OF_BOUNDS) {
            ReportOutOfBoundsError(AH, Kernel);
        } else {
            ReportGenericError(AH);
        }
    }

    return Result;
}

ur_result_t DeviceInfo::allocShadowMemory(ur_context_handle_t Context) {
    if (Type == DeviceType::CPU) {
        UR_CALL(SetupShadowMemoryOnCPU(ShadowOffset, ShadowOffsetEnd));
    } else if (Type == DeviceType::GPU_PVC) {
        UR_CALL(SetupShadowMemoryOnPVC(Context, ShadowOffset, ShadowOffsetEnd));
    } else {
        context.logger.error("Unsupport device type");
        return UR_RESULT_ERROR_INVALID_ARGUMENT;
    }
    context.logger.info("ShadowMemory(Global): {} - {}", (void *)ShadowOffset,
                        (void *)ShadowOffsetEnd);
    return UR_RESULT_SUCCESS;
}

/// Each 8 bytes of application memory are mapped into one byte of shadow memory
/// The meaning of that byte:
///  - Negative: All bytes are not accessible (poisoned)
///  - 0: All bytes are accessible
///  - 1 <= k <= 7: Only the first k bytes is accessible
///
/// ref: https://github.com/google/sanitizers/wiki/AddressSanitizerAlgorithm#mapping
ur_result_t SanitizerInterceptor::enqueueAllocInfo(
    ur_context_handle_t Context, std::shared_ptr<DeviceInfo> &DeviceInfo,
    ur_queue_handle_t Queue, std::shared_ptr<AllocInfo> &AI) {
    if (AI->IsReleased) {
        int ShadowByte;
        switch (AI->Type) {
        case AllocType::HOST_USM:
            ShadowByte = kUsmHostDeallocatedMagic;
            break;
        case AllocType::DEVICE_USM:
            ShadowByte = kUsmDeviceDeallocatedMagic;
            break;
        case AllocType::SHARED_USM:
            ShadowByte = kUsmSharedDeallocatedMagic;
            break;
        case AllocType::MEM_BUFFER:
            ShadowByte = kMemBufferDeallocatedMagic;
            break;
        default:
            ShadowByte = 0xff;
            assert(false && "Unknow AllocInfo Type");
        }
        UR_CALL(enqueueMemSetShadow(Context, DeviceInfo, Queue, AI->AllocBegin,
                                    AI->AllocSize, ShadowByte));
        return UR_RESULT_SUCCESS;
    }

    // Init zero
    UR_CALL(enqueueMemSetShadow(Context, DeviceInfo, Queue, AI->AllocBegin,
                                AI->AllocSize, 0));

    uptr TailBegin = RoundUpTo(AI->UserEnd, ASAN_SHADOW_GRANULARITY);
    uptr TailEnd = AI->AllocBegin + AI->AllocSize;

    // User tail
    if (TailBegin != AI->UserEnd) {
        auto Value =
            AI->UserEnd - RoundDownTo(AI->UserEnd, ASAN_SHADOW_GRANULARITY);
        UR_CALL(enqueueMemSetShadow(Context, DeviceInfo, Queue, AI->UserEnd, 1,
                                    static_cast<u8>(Value)));
    }

    int ShadowByte;
    switch (AI->Type) {
    case AllocType::HOST_USM:
        ShadowByte = kUsmHostRedzoneMagic;
        break;
    case AllocType::DEVICE_USM:
        ShadowByte = kUsmDeviceRedzoneMagic;
        break;
    case AllocType::SHARED_USM:
        ShadowByte = kUsmSharedRedzoneMagic;
        break;
    case AllocType::MEM_BUFFER:
        ShadowByte = kMemBufferRedzoneMagic;
        break;
    case AllocType::DEVICE_GLOBAL:
        ShadowByte = kDeviceGlobalRedzoneMagic;
        break;
    default:
        ShadowByte = 0xff;
        assert(false && "Unknow AllocInfo Type");
    }

    // Left red zone
    UR_CALL(enqueueMemSetShadow(Context, DeviceInfo, Queue, AI->AllocBegin,
                                AI->UserBegin - AI->AllocBegin, ShadowByte));

    // Right red zone
    UR_CALL(enqueueMemSetShadow(Context, DeviceInfo, Queue, TailBegin,
                                TailEnd - TailBegin, ShadowByte));

    return UR_RESULT_SUCCESS;
}

ur_result_t SanitizerInterceptor::updateShadowMemory(
    std::shared_ptr<ContextInfo> &ContextInfo,
    std::shared_ptr<DeviceInfo> &DeviceInfo, ur_queue_handle_t Queue) {
    auto &AllocInfos = ContextInfo->AllocInfosMap[DeviceInfo->Handle];
    std::scoped_lock<ur_shared_mutex> Guard(AllocInfos.Mutex);

    for (auto &AI : AllocInfos.List) {
        UR_CALL(enqueueAllocInfo(ContextInfo->Handle, DeviceInfo, Queue, AI));
    }
    AllocInfos.List.clear();

    return UR_RESULT_SUCCESS;
}

ur_result_t
SanitizerInterceptor::registerDeviceGlobals(ur_context_handle_t Context,
                                            ur_program_handle_t Program) {
    std::vector<ur_device_handle_t> Devices = GetProgramDevices(Program);

    auto ContextInfo = getContextInfo(Context);

    for (auto Device : Devices) {
        ManagedQueue Queue(Context, Device);

        uint64_t NumOfDeviceGlobal;
        auto Result = context.urDdiTable.Enqueue.pfnDeviceGlobalVariableRead(
            Queue, Program, kSPIR_AsanDeviceGlobalCount, true,
            sizeof(NumOfDeviceGlobal), 0, &NumOfDeviceGlobal, 0, nullptr,
            nullptr);
        if (Result != UR_RESULT_SUCCESS) {
            context.logger.info("No device globals");
            continue;
        }

        std::vector<DeviceGlobalInfo> GVInfos(NumOfDeviceGlobal);
        Result = context.urDdiTable.Enqueue.pfnDeviceGlobalVariableRead(
            Queue, Program, kSPIR_AsanDeviceGlobalMetadata, true,
            sizeof(DeviceGlobalInfo) * NumOfDeviceGlobal, 0, &GVInfos[0], 0,
            nullptr, nullptr);
        if (Result != UR_RESULT_SUCCESS) {
            context.logger.error("Device Global[{}] Read Failed: {}",
                                 kSPIR_AsanDeviceGlobalMetadata, Result);
            return Result;
        }

        auto DeviceInfo = getDeviceInfo(Device);
        for (size_t i = 0; i < NumOfDeviceGlobal; i++) {
            auto AI = std::make_shared<AllocInfo>(
                AllocInfo{GVInfos[i].Addr,
                          GVInfos[i].Addr,
                          GVInfos[i].Addr + GVInfos[i].Size,
                          GVInfos[i].SizeWithRedZone,
                          AllocType::DEVICE_GLOBAL,
                          false,
                          Context,
                          Device,
                          GetCurrentBacktrace(),
                          {}});

            ContextInfo->insertAllocInfo({Device}, AI);
        }
    }

    return UR_RESULT_SUCCESS;
}

ur_result_t
SanitizerInterceptor::insertContext(ur_context_handle_t Context,
                                    std::shared_ptr<ContextInfo> &CI) {
    std::scoped_lock<ur_shared_mutex> Guard(m_ContextMapMutex);

    if (m_ContextMap.find(Context) != m_ContextMap.end()) {
        CI = m_ContextMap.at(Context);
        return UR_RESULT_SUCCESS;
    }

    CI = std::make_shared<ContextInfo>(Context);

    // Don't move CI, since it's a return value as well
    m_ContextMap.emplace(Context, CI);

    return UR_RESULT_SUCCESS;
}

ur_result_t SanitizerInterceptor::eraseContext(ur_context_handle_t Context) {
    std::scoped_lock<ur_shared_mutex> Guard(m_ContextMapMutex);
    assert(m_ContextMap.find(Context) != m_ContextMap.end());
    m_ContextMap.erase(Context);
    // TODO: Remove devices in each context
    return UR_RESULT_SUCCESS;
}

ur_result_t
SanitizerInterceptor::insertDevice(ur_device_handle_t Device,
                                   std::shared_ptr<DeviceInfo> &DI) {
    std::scoped_lock<ur_shared_mutex> Guard(m_DeviceMapMutex);

    if (m_DeviceMap.find(Device) != m_DeviceMap.end()) {
        DI = m_DeviceMap.at(Device);
        return UR_RESULT_SUCCESS;
    }

    DI = std::make_shared<ur_sanitizer_layer::DeviceInfo>(Device);

    // Query device type
    DI->Type = GetDeviceType(Device);
    if (DI->Type == DeviceType::UNKNOWN) {
        return UR_RESULT_ERROR_UNSUPPORTED_FEATURE;
    }

    // Query alignment
    UR_CALL(context.urDdiTable.Device.pfnGetInfo(
        Device, UR_DEVICE_INFO_MEM_BASE_ADDR_ALIGN, sizeof(DI->Alignment),
        &DI->Alignment, nullptr));

    // Don't move DI, since it's a return value as well
    m_DeviceMap.emplace(Device, DI);

    return UR_RESULT_SUCCESS;
}

ur_result_t SanitizerInterceptor::eraseDevice(ur_device_handle_t Device) {
    std::scoped_lock<ur_shared_mutex> Guard(m_DeviceMapMutex);
    assert(m_DeviceMap.find(Device) != m_DeviceMap.end());
    m_DeviceMap.erase(Device);
    // TODO: Remove devices in each context
    return UR_RESULT_SUCCESS;
}

ur_result_t SanitizerInterceptor::insertKernel(ur_kernel_handle_t Kernel) {
    std::scoped_lock<ur_shared_mutex> Guard(m_KernelMapMutex);
    if (m_KernelMap.find(Kernel) != m_KernelMap.end()) {
        return UR_RESULT_SUCCESS;
    }
    m_KernelMap.emplace(Kernel, std::make_shared<KernelInfo>(Kernel));
    return UR_RESULT_SUCCESS;
}

ur_result_t SanitizerInterceptor::eraseKernel(ur_kernel_handle_t Kernel) {
    std::scoped_lock<ur_shared_mutex> Guard(m_KernelMapMutex);
    assert(m_KernelMap.find(Kernel) != m_KernelMap.end());
    m_KernelMap.erase(Kernel);
    return UR_RESULT_SUCCESS;
}

ur_result_t SanitizerInterceptor::prepareLaunch(
    ur_context_handle_t Context, std::shared_ptr<DeviceInfo> &DeviceInfo,
    ur_queue_handle_t Queue, ur_kernel_handle_t Kernel,
    USMLaunchInfo &LaunchInfo) {
    auto Program = GetProgram(Kernel);

    do {
        // Set launch info argument
        auto ArgNums = GetKernelNumArgs(Kernel);
        if (ArgNums) {
            context.logger.debug(
                "launch_info {} (numLocalArgs={}, localArgs={})",
                (void *)LaunchInfo.Data, LaunchInfo.Data->NumLocalArgs,
                (void *)LaunchInfo.Data->LocalArgs);
            ur_result_t URes = context.urDdiTable.Kernel.pfnSetArgPointer(
                Kernel, ArgNums - 1, nullptr, &LaunchInfo.Data);
            if (URes != UR_RESULT_SUCCESS) {
                context.logger.error("Failed to set launch info: {}", URes);
                return URes;
            }
        }

        // Write global variable to program
        auto EnqueueWriteGlobal = [Queue, Program](const char *Name,
                                                   const void *Value,
                                                   size_t Size) {
            auto Result =
                context.urDdiTable.Enqueue.pfnDeviceGlobalVariableWrite(
                    Queue, Program, Name, false, Size, 0, Value, 0, nullptr,
                    nullptr);
            if (Result != UR_RESULT_SUCCESS) {
                context.logger.warning(
                    "Failed to write device global \"{}\": {}", Name, Result);
                return false;
            }
            return true;
        };

        // Write debug
        EnqueueWriteGlobal(kSPIR_AsanDebug, &(Options().Debug),
                           sizeof(Options().Debug));

        // Write shadow memory offset for global memory
        EnqueueWriteGlobal(kSPIR_AsanShadowMemoryGlobalStart,
                           &DeviceInfo->ShadowOffset,
                           sizeof(DeviceInfo->ShadowOffset));
        EnqueueWriteGlobal(kSPIR_AsanShadowMemoryGlobalEnd,
                           &DeviceInfo->ShadowOffsetEnd,
                           sizeof(DeviceInfo->ShadowOffsetEnd));

        // Write device type
        EnqueueWriteGlobal(kSPIR_DeviceType, &DeviceInfo->Type,
                           sizeof(DeviceInfo->Type));

        if (DeviceInfo->Type == DeviceType::CPU) {
            break;
        }

        if (LaunchInfo.LocalWorkSize.empty()) {
            LaunchInfo.LocalWorkSize.reserve(3);
            // FIXME: This is W/A until urKernelSuggestGroupSize is added
            LaunchInfo.LocalWorkSize[0] = 1;
            LaunchInfo.LocalWorkSize[1] = 1;
            LaunchInfo.LocalWorkSize[2] = 1;
        }

        const size_t *LocalWorkSize = LaunchInfo.LocalWorkSize.data();
        uint32_t NumWG = 1;
        for (uint32_t Dim = 0; Dim < LaunchInfo.WorkDim; ++Dim) {
            NumWG *= (LaunchInfo.GlobalWorkSize[Dim] + LocalWorkSize[Dim] - 1) /
                     LocalWorkSize[Dim];
        }

        auto EnqueueAllocateDevice = [Context, &DeviceInfo, Queue,
                                      NumWG](size_t Size, uptr &Ptr) {
            auto URes = context.urDdiTable.USM.pfnDeviceAlloc(
                Context, DeviceInfo->Handle, nullptr, nullptr, Size,
                (void **)&Ptr);
            if (URes != UR_RESULT_SUCCESS) {
                context.logger.error(
                    "Failed to allocate shadow memory for local memory: {}",
                    URes);
                context.logger.error(
                    "Maybe the number of workgroup ({}) too large", NumWG);
                return URes;
            }
            // Initialize shadow memory of local memory
            URes = urEnqueueUSMSet(Queue, (void *)Ptr, 0, Size);
            if (URes == UR_RESULT_ERROR_OUT_OF_DEVICE_MEMORY) {
                context.logger.error(
                    "Failed to allocate shadow memory for local memory: {}",
                    URes);
                context.logger.error(
                    "Maybe the number of workgroup ({}) too large", NumWG);
                return URes;
            }
            return URes;
        };

        // Write shadow memory offset for local memory
        if (Options().DetectLocals) {
            // CPU needn't this
            if (DeviceInfo->Type == DeviceType::GPU_PVC) {
                size_t LocalMemorySize = GetLocalMemorySize(DeviceInfo->Handle);
                size_t LocalShadowMemorySize =
                    (NumWG * LocalMemorySize) >> ASAN_SHADOW_SCALE;

                context.logger.debug(
                    "LocalMemoryInfo(WorkGroup={}, LocalMemorySize={}, "
                    "LocalShadowMemorySize={})",
                    NumWG, LocalMemorySize, LocalShadowMemorySize);

                UR_CALL(EnqueueAllocateDevice(
                    LocalShadowMemorySize, LaunchInfo.Data->LocalShadowOffset));

                LaunchInfo.Data->LocalShadowOffsetEnd =
                    LaunchInfo.Data->LocalShadowOffset + LocalShadowMemorySize -
                    1;

                context.logger.info(
                    "ShadowMemory(Local, {} - {})",
                    (void *)LaunchInfo.Data->LocalShadowOffset,
                    (void *)LaunchInfo.Data->LocalShadowOffsetEnd);
            }
        }
    } while (false);

    return UR_RESULT_SUCCESS;
}

std::optional<AllocationIterator>
SanitizerInterceptor::findAllocInfoByAddress(uptr Address) {
    std::shared_lock<ur_shared_mutex> Guard(m_AllocationMapMutex);
    auto It = m_AllocationMap.upper_bound(Address);
    if (It == m_AllocationMap.begin()) {
        return std::optional<AllocationIterator>{};
    }
    --It;
    auto &AI = It->second;
    // Make sure we got the right AllocInfo
    assert(Address >= AI->AllocBegin &&
           Address < AI->AllocBegin + AI->AllocSize);
    return It;
}

ur_result_t USMLaunchInfo::initialize() {
    UR_CALL(context.urDdiTable.Context.pfnRetain(Context));
    UR_CALL(context.urDdiTable.Device.pfnRetain(Device));
    UR_CALL(context.urDdiTable.USM.pfnSharedAlloc(
        Context, Device, nullptr, nullptr, sizeof(LaunchInfo), (void **)&Data));
    *Data = LaunchInfo{};
    return UR_RESULT_SUCCESS;
}

ur_result_t USMLaunchInfo::updateKernelInfo(const KernelInfo &KI) {
    auto NumArgs = KI.LocalArgs.size();
    if (NumArgs) {
        Data->NumLocalArgs = NumArgs;
        UR_CALL(context.urDdiTable.USM.pfnSharedAlloc(
            Context, Device, nullptr, nullptr, sizeof(LocalArgsInfo) * NumArgs,
            (void **)&Data->LocalArgs));
        uint32_t i = 0;
        for (auto [ArgIndex, ArgInfo] : KI.LocalArgs) {
            Data->LocalArgs[i++] = ArgInfo;
            context.logger.debug(
                "local_args (argIndex={}, size={}, sizeWithRZ={})", ArgIndex,
                ArgInfo.Size, ArgInfo.SizeWithRedZone);
        }
    }
    return UR_RESULT_SUCCESS;
}

USMLaunchInfo::~USMLaunchInfo() {
    [[maybe_unused]] ur_result_t Result;
    if (Data) {
        auto Type = GetDeviceType(Device);
        if (Type == DeviceType::GPU_PVC) {
            if (Data->PrivateShadowOffset) {
                Result = context.urDdiTable.USM.pfnFree(
                    Context, (void *)Data->PrivateShadowOffset);
                assert(Result == UR_RESULT_SUCCESS);
            }
            if (Data->LocalShadowOffset) {
                Result = context.urDdiTable.USM.pfnFree(
                    Context, (void *)Data->LocalShadowOffset);
                assert(Result == UR_RESULT_SUCCESS);
            }
        }
        if (Data->LocalArgs) {
            Result = context.urDdiTable.USM.pfnFree(Context,
                                                    (void *)Data->LocalArgs);
            assert(Result == UR_RESULT_SUCCESS);
        }
        Result = context.urDdiTable.USM.pfnFree(Context, (void *)Data);
        assert(Result == UR_RESULT_SUCCESS);
    }
    Result = context.urDdiTable.Context.pfnRelease(Context);
    assert(Result == UR_RESULT_SUCCESS);
    Result = context.urDdiTable.Device.pfnRelease(Device);
    assert(Result == UR_RESULT_SUCCESS);
}

} // namespace ur_sanitizer_layer<|MERGE_RESOLUTION|>--- conflicted
+++ resolved
@@ -143,71 +143,9 @@
 } // namespace
 
 SanitizerInterceptor::SanitizerInterceptor() {
-<<<<<<< HEAD
     if (Options().MaxQuarantineSizeMB) {
         m_Quarantine = std::make_unique<Quarantine>(
             Options().MaxQuarantineSizeMB * 1024 * 1024);
-=======
-    auto Options = getenv_to_map("UR_LAYER_ASAN_OPTIONS");
-    if (!Options.has_value()) {
-        return;
-    }
-
-    auto KV = Options->find("debug");
-    if (KV != Options->end()) {
-        auto Value = KV->second.front();
-        cl_Debug = Value == "1" || Value == "true" ? 1 : 0;
-    }
-
-    KV = Options->find("redzone");
-    if (KV != Options->end()) {
-        auto Value = KV->second.front();
-        try {
-            cl_MinRZSize = std::stoul(Value);
-            if (cl_MinRZSize < 16) {
-                cl_MinRZSize = 16;
-                context.logger.warning("Trying to set redzone size to a value "
-                                       "less than 16 is ignored");
-            }
-        } catch (...) {
-            die("<SANITIZER>[ERROR]: \"redzone\" should be an integer");
-        }
-    }
-    KV = Options->find("max_redzone");
-    if (KV != Options->end()) {
-        auto Value = KV->second.front();
-        try {
-            cl_MaxRZSize = std::stoul(Value);
-            if (cl_MaxRZSize > 2048) {
-                cl_MaxRZSize = 2048;
-                context.logger.warning("Trying to set max redzone size to a "
-                                       "value greater than 2048 is ignored");
-            }
-        } catch (...) {
-            die("<SANITIZER>[ERROR]: \"max_redzone\" should be an integer");
-        }
-    }
-
-    KV = Options->find("quarantine_size_mb");
-    if (KV != Options->end()) {
-        auto Value = KV->second.front();
-        try {
-            cl_MaxQuarantineSizeMB = std::stoul(Value);
-        } catch (...) {
-            die("<SANITIZER>[ERROR]: \"cl_MaxQuarantineSizeMB\" should be an "
-                "integer");
-        }
-    }
-    if (cl_MaxQuarantineSizeMB) {
-        m_Quarantine =
-            std::make_unique<Quarantine>(cl_MaxQuarantineSizeMB * 1024 * 1024);
-    }
-
-    KV = Options->find("detect_locals");
-    if (KV != Options->end()) {
-        auto Value = KV->second.front();
-        cl_DetectLocals = Value == "1" || Value == "true" ? true : false;
->>>>>>> aa857f36
     }
 }
 
@@ -247,7 +185,7 @@
         Alignment = MinAlignment;
     }
 
-    uptr RZLog = ComputeRZLog(Size, cl_MinRZSize, cl_MaxRZSize);
+    uptr RZLog = ComputeRZLog(Size, Options().MinRZSize, Options().MaxRZSize);
     uptr RZSize = RZLog2Size(RZLog);
     uptr RoundedSize = RoundUpTo(Size, Alignment);
     uptr NeededSize = RoundedSize + RZSize * 2;
